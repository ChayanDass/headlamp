// Jest Snapshot v1, https://goo.gl/fbAQLP

exports[`Storyshots Pod/PodDetailsView Error 1`] = `
<div>
  <div
    class="MuiGrid-root MuiGrid-container MuiGrid-spacing-xs-1"
  >
    <div
      class="MuiGrid-root MuiGrid-item MuiGrid-grid-xs-12"
    >
      <div
        class="MuiBox-root MuiBox-root"
      >
        <button
          class="MuiButtonBase-root MuiButton-root MuiButton-text MuiButton-textSizeSmall MuiButton-sizeSmall"
          tabindex="0"
          type="button"
        >
          <span
            class="MuiButton-label"
          >
            <span
              class="MuiButton-startIcon MuiButton-iconSizeSmall"
            >
              <span />
            </span>
            <p
              class="MuiTypography-root MuiTypography-body1"
              style="padding-top: 3px;"
            >
              Back
            </p>
          </span>
          <span
            class="MuiTouchRipple-root"
          />
        </button>
        <div
          class="MuiBox-root MuiBox-root"
        >
          <div
            class="MuiGrid-root makeStyles-sectionHeader makeStyles-sectionHeader MuiGrid-container MuiGrid-spacing-xs-2 MuiGrid-align-items-xs-center MuiGrid-justify-content-xs-space-between"
          >
            <div
              class="MuiGrid-root MuiGrid-item"
            >
              <div
                class="MuiBox-root MuiBox-root"
              >
                <h1
                  class="MuiTypography-root makeStyles-sectionTitle makeStyles-sectionTitle MuiTypography-h1 MuiTypography-noWrap"
                >
                  Pod
                </h1>
                <div
                  class="MuiBox-root MuiBox-root"
                />
              </div>
            </div>
            <div
              class="MuiGrid-root MuiGrid-item"
            >
              <div
                class="MuiGrid-root MuiGrid-container MuiGrid-item MuiGrid-align-items-xs-center MuiGrid-justify-content-xs-flex-end"
              >
                <div
                  class="MuiGrid-root MuiGrid-item"
                />
                <div
                  class="MuiGrid-root MuiGrid-item"
                />
                <div
                  class="MuiGrid-root MuiGrid-item"
                />
                <div
                  class="MuiGrid-root MuiGrid-item"
                />
                <div
                  class="MuiGrid-root MuiGrid-item"
                />
              </div>
            </div>
          </div>
          <div
            class="MuiPaper-root MuiPaper-elevation1 MuiPaper-rounded"
          >
            <div
              aria-busy="false"
              aria-live="polite"
              class="MuiBox-root MuiBox-root"
            >
              <table
                class="MuiTable-root makeStyles-table"
              >
                <tbody
                  class="MuiTableBody-root"
                >
                  <tr
                    class="MuiTableRow-root"
                  >
                    <th
                      class="MuiTableCell-root MuiTableCell-body makeStyles-metadataNameCell"
                      role="cell"
                      scope="row"
                    >
                      Name
                    </th>
                    <td
                      class="MuiTableCell-root MuiTableCell-body makeStyles-metadataCell"
                    >
                      <span
                        class="MuiTypography-root makeStyles-valueLabel MuiTypography-body1"
                      >
                        terminated
                      </span>
                    </td>
                  </tr>
                  <tr
                    class="MuiTableRow-root"
                  >
                    <th
                      class="MuiTableCell-root MuiTableCell-body makeStyles-metadataNameCell"
                      role="cell"
                      scope="row"
                    >
                      Namespace
                    </th>
                    <td
                      class="MuiTableCell-root MuiTableCell-body makeStyles-metadataCell"
                    >
                      <span
                        class="MuiTypography-root makeStyles-valueLabel MuiTypography-body1"
                      >
                        default
                      </span>
                    </td>
                  </tr>
                  <tr
                    class="MuiTableRow-root"
                  >
                    <th
                      class="MuiTableCell-root MuiTableCell-body makeStyles-metadataNameCell"
                      role="cell"
                      scope="row"
                    >
                      Creation
                    </th>
                    <td
                      class="MuiTableCell-root MuiTableCell-body makeStyles-metadataCell"
                    >
                      <span
                        class="MuiTypography-root makeStyles-valueLabel MuiTypography-body1"
                      >
                        2022-01-01T00:00:00.000Z
                      </span>
                    </td>
                  </tr>
                  <tr
                    class="MuiTableRow-root"
                  >
                    <th
                      class="MuiTableCell-root MuiTableCell-body makeStyles-metadataNameCell"
                      role="cell"
                      scope="row"
                    >
                      State
                    </th>
                    <td
                      class="MuiTableCell-root MuiTableCell-body makeStyles-metadataCell"
                    >
                      <div
                        class="MuiBox-root MuiBox-root"
                        title=""
                      >
                        <span
                          class="MuiTypography-root makeStyles-statusLabel  MuiTypography-body1"
                          style="background-color: rgb(255, 235, 238); color: rgb(198, 40, 40);"
                        >
                          Error
                          <div
                            aria-label="hidden"
                            class="MuiBox-root MuiBox-root"
                            style="vertical-align: text-top;"
                          >
                            <span />
                          </div>
                        </span>
                      </div>
                    </td>
                  </tr>
                  <tr
                    class="MuiTableRow-root"
                  >
                    <th
                      class="MuiTableCell-root MuiTableCell-body makeStyles-metadataNameCell"
                      role="cell"
                      scope="row"
                    >
                      Node
                    </th>
                    <td
                      class="MuiTableCell-root MuiTableCell-body makeStyles-metadataCell"
                    >
                      <a
                        class="MuiTypography-root MuiLink-root MuiLink-underlineHover MuiTypography-colorPrimary"
                        href="/"
                      >
                        my-node
                      </a>
                    </td>
                  </tr>
                  <tr
                    class="MuiTableRow-root"
                  >
                    <th
                      class="MuiTableCell-root MuiTableCell-body makeStyles-metadataNameCell"
                      role="cell"
                      scope="row"
                    >
                      Host IP
                    </th>
                    <td
                      class="MuiTableCell-root MuiTableCell-body makeStyles-metadataCell"
                    >
                      <span
                        class="MuiTypography-root makeStyles-valueLabel MuiTypography-body1"
                      >
                        0.0.0.1
                      </span>
                    </td>
                  </tr>
                  <tr
                    class="MuiTableRow-root"
                  >
                    <th
                      class="MuiTableCell-root MuiTableCell-body makeStyles-metadataNameCell"
                      role="cell"
                      scope="row"
                    >
                      Pod IP
                    </th>
                    <td
                      class="MuiTableCell-root MuiTableCell-body makeStyles-metadataCell"
                    >
                      <span
                        class="MuiTypography-root makeStyles-valueLabel MuiTypography-body1"
                      >
                        0.0.0.2
                      </span>
                    </td>
                  </tr>
                </tbody>
              </table>
            </div>
          </div>
        </div>
      </div>
    </div>
    <div
      class="MuiGrid-root MuiGrid-item MuiGrid-grid-xs-12"
    >
      <div
        class="MuiBox-root MuiBox-root"
      >
        <div
          class="MuiBox-root MuiBox-root"
        >
          <div
            class="MuiGrid-root makeStyles-sectionHeader makeStyles-sectionHeader MuiGrid-container MuiGrid-spacing-xs-2 MuiGrid-align-items-xs-center MuiGrid-justify-content-xs-space-between"
          >
            <div
              class="MuiGrid-root MuiGrid-item"
            >
              <div
                class="MuiBox-root MuiBox-root"
              >
                <h2
                  class="MuiTypography-root makeStyles-sectionTitle makeStyles-sectionTitle MuiTypography-h2 MuiTypography-noWrap"
                >
                  Conditions
                </h2>
                <div
                  class="MuiBox-root MuiBox-root"
                />
              </div>
            </div>
          </div>
          <div
            class="MuiPaper-root MuiPaper-elevation1 MuiPaper-rounded"
          >
            <div
              class="MuiBox-root MuiBox-root"
            >
              <table
                class="MuiTable-root makeStyles-table"
              >
                <thead
                  class="MuiTableHead-root"
                >
                  <tr
                    class="MuiTableRow-root MuiTableRow-head"
                  >
                    <th
                      class="MuiTableCell-root MuiTableCell-head makeStyles-headerCell"
                      scope="col"
                    >
                      Condition
                    </th>
                    <th
                      class="MuiTableCell-root MuiTableCell-head makeStyles-headerCell"
                      scope="col"
                    >
                      Status
                    </th>
                    <th
                      class="MuiTableCell-root MuiTableCell-head makeStyles-headerCell"
                      scope="col"
                    >
                      Last Transition
                    </th>
                    <th
                      class="MuiTableCell-root MuiTableCell-head makeStyles-headerCell"
                      scope="col"
                    >
                      Last Update
                    </th>
                    <th
                      class="MuiTableCell-root MuiTableCell-head makeStyles-headerCell"
                      scope="col"
                    >
                      Reason
                    </th>
                  </tr>
                </thead>
                <tbody
                  class="MuiTableBody-root"
                >
                  <tr
                    class="MuiTableRow-root"
                  >
                    <td
                      class="MuiTableCell-root MuiTableCell-body"
                    >
                      <span
                        class="MuiTypography-root makeStyles-statusLabel  MuiTypography-body1"
                        style="background-color: rgb(240, 240, 240); color: rgba(0, 0, 0, 0.87);"
                      >
                        Initialized
                      </span>
                    </td>
                    <td
                      class="MuiTableCell-root MuiTableCell-body"
                    >
                      True
                    </td>
                    <td
                      class="MuiTableCell-root MuiTableCell-body"
                    >
                      <p
                        class="MuiTypography-root makeStyles-noWrap MuiTypography-body1"
                        title="2022-01-01T00:05:00.000Z"
                      >
                        3 months
                        <span />
                      </p>
                    </td>
                    <td
                      class="MuiTableCell-root MuiTableCell-body"
                    >
                      -
                    </td>
                    <td
                      class="MuiTableCell-root MuiTableCell-body"
                    >
                      -
                    </td>
                  </tr>
                  <tr
                    class="MuiTableRow-root"
                  >
                    <td
                      class="MuiTableCell-root MuiTableCell-body"
                    >
                      <span
                        class="MuiTypography-root makeStyles-statusLabel  MuiTypography-body1"
                        style="background-color: rgb(240, 240, 240); color: rgba(0, 0, 0, 0.87);"
                      >
                        Ready
                      </span>
                    </td>
                    <td
                      class="MuiTableCell-root MuiTableCell-body"
                    >
                      False
                    </td>
                    <td
                      class="MuiTableCell-root MuiTableCell-body"
                    >
                      <p
                        class="MuiTypography-root makeStyles-noWrap MuiTypography-body1"
                        title="2022-01-01T00:05:00.000Z"
                      >
                        3 months
                        <span />
                      </p>
                    </td>
                    <td
                      class="MuiTableCell-root MuiTableCell-body"
                    >
                      -
                    </td>
                    <td
                      class="MuiTableCell-root MuiTableCell-body"
                    >
                      <p
                        class="MuiTypography-root makeStyles-noWrap MuiTypography-body1"
                        title=""
                      >
                        PodFailed
                      </p>
                    </td>
                  </tr>
                  <tr
                    class="MuiTableRow-root"
                  >
                    <td
                      class="MuiTableCell-root MuiTableCell-body"
                    >
                      <span
                        class="MuiTypography-root makeStyles-statusLabel  MuiTypography-body1"
                        style="background-color: rgb(240, 240, 240); color: rgba(0, 0, 0, 0.87);"
                      >
                        ContainersReady
                      </span>
                    </td>
                    <td
                      class="MuiTableCell-root MuiTableCell-body"
                    >
                      False
                    </td>
                    <td
                      class="MuiTableCell-root MuiTableCell-body"
                    >
                      <p
                        class="MuiTypography-root makeStyles-noWrap MuiTypography-body1"
                        title="2022-01-01T00:05:00.000Z"
                      >
                        3 months
                        <span />
                      </p>
                    </td>
                    <td
                      class="MuiTableCell-root MuiTableCell-body"
                    >
                      -
                    </td>
                    <td
                      class="MuiTableCell-root MuiTableCell-body"
                    >
                      <p
                        class="MuiTypography-root makeStyles-noWrap MuiTypography-body1"
                        title=""
                      >
                        PodFailed
                      </p>
                    </td>
                  </tr>
                  <tr
                    class="MuiTableRow-root"
                  >
                    <td
                      class="MuiTableCell-root MuiTableCell-body"
                    >
                      <span
                        class="MuiTypography-root makeStyles-statusLabel  MuiTypography-body1"
                        style="background-color: rgb(240, 240, 240); color: rgba(0, 0, 0, 0.87);"
                      >
                        PodScheduled
                      </span>
                    </td>
                    <td
                      class="MuiTableCell-root MuiTableCell-body"
                    >
                      True
                    </td>
                    <td
                      class="MuiTableCell-root MuiTableCell-body"
                    >
                      <p
                        class="MuiTypography-root makeStyles-noWrap MuiTypography-body1"
                        title="2022-01-01T00:05:00.000Z"
                      >
                        3 months
                        <span />
                      </p>
                    </td>
                    <td
                      class="MuiTableCell-root MuiTableCell-body"
                    >
                      -
                    </td>
                    <td
                      class="MuiTableCell-root MuiTableCell-body"
                    >
                      -
                    </td>
                  </tr>
                </tbody>
              </table>
            </div>
          </div>
        </div>
        <div
          class="MuiBox-root MuiBox-root"
        >
          <div
            class="MuiGrid-root makeStyles-sectionHeader makeStyles-sectionHeader MuiGrid-container MuiGrid-spacing-xs-2 MuiGrid-align-items-xs-center MuiGrid-justify-content-xs-space-between"
          >
            <div
              class="MuiGrid-root MuiGrid-item"
            >
              <div
                class="MuiBox-root MuiBox-root"
              >
                <h2
                  class="MuiTypography-root makeStyles-sectionTitle makeStyles-sectionTitle MuiTypography-h2 MuiTypography-noWrap"
                >
                  Containers
                </h2>
                <div
                  class="MuiBox-root MuiBox-root"
                />
              </div>
            </div>
          </div>
          <div
            class="MuiPaper-root MuiPaper-elevation1 MuiPaper-rounded"
          >
            <div
              class="MuiBox-root MuiBox-root"
            />
          </div>
        </div>
        <div
          class="MuiBox-root MuiBox-root"
        >
          <div
            class="MuiPaper-root MuiPaper-elevation1 MuiPaper-rounded"
          >
            <div
              class="MuiBox-root MuiBox-root"
            >
              <div
                class="MuiBox-root MuiBox-root"
              >
                <div
                  class="MuiGrid-root makeStyles-sectionHeader makeStyles-sectionHeader MuiGrid-container MuiGrid-spacing-xs-2 MuiGrid-align-items-xs-center MuiGrid-justify-content-xs-space-between"
                >
                  <div
                    class="MuiGrid-root MuiGrid-item"
                  >
                    <div
                      class="MuiBox-root MuiBox-root"
                    >
                      <h3
                        class="MuiTypography-root makeStyles-sectionTitle makeStyles-sectionTitle MuiTypography-h3 MuiTypography-noWrap"
                      >
                        terminated
                      </h3>
                      <div
                        class="MuiBox-root MuiBox-root"
                      />
                    </div>
                  </div>
                </div>
                <table
                  class="MuiTable-root makeStyles-table"
                >
                  <tbody
                    class="MuiTableBody-root"
                  >
                    <tr
                      class="MuiTableRow-root"
                    >
                      <th
                        class="MuiTableCell-root MuiTableCell-body makeStyles-metadataNameCell"
                        role="cell"
                        scope="row"
                      >
                        Status
                      </th>
                      <td
                        class="MuiTableCell-root MuiTableCell-body makeStyles-metadataCell"
                      >
                        <span
                          aria-describedby="container-state-message-terminated"
                          class="MuiTypography-root makeStyles-statusLabel  MuiTypography-body1"
                          style="background-color: rgb(255, 235, 238); color: rgb(198, 40, 40);"
                        >
                          Error
                        </span>
                      </td>
                    </tr>
                    <tr
                      class="MuiTableRow-root"
                    >
                      <th
                        class="MuiTableCell-root MuiTableCell-body makeStyles-metadataNameCell"
                        role="cell"
                        scope="row"
                      >
                        Restart Count
                      </th>
                      <td
                        class="MuiTableCell-root MuiTableCell-body makeStyles-metadataCell"
                      >
                        0
                      </td>
                    </tr>
                    <tr
                      class="MuiTableRow-root"
                    >
                      <th
                        class="MuiTableCell-root MuiTableCell-body makeStyles-metadataNameCell"
                        role="cell"
                        scope="row"
                      >
                        Container ID
                      </th>
                      <td
                        class="MuiTableCell-root MuiTableCell-body makeStyles-metadataCell"
                      >
                        <span
                          class="MuiTypography-root makeStyles-valueLabel MuiTypography-body1"
                        >
                          containerd://007cdc266ae70e22e73a077c1c31b71b6c407b3f3817c84da10608dd3b7a82bd
                        </span>
                      </td>
                    </tr>
                    <tr
                      class="MuiTableRow-root"
                    >
                      <th
                        class="MuiTableCell-root MuiTableCell-body makeStyles-metadataNameCell"
                        role="cell"
                        scope="row"
                      >
                        Image Pull Policy
                      </th>
                      <td
                        class="MuiTableCell-root MuiTableCell-body makeStyles-metadataCell"
                      >
                        <span
                          class="MuiTypography-root makeStyles-valueLabel MuiTypography-body1"
                        >
                          IfNotPresent
                        </span>
                      </td>
                    </tr>
                    <tr
                      class="MuiTableRow-root"
                    >
                      <th
                        class="MuiTableCell-root MuiTableCell-body makeStyles-metadataNameCell"
                        role="cell"
                        scope="row"
                      >
                        Image
                      </th>
                      <td
                        class="MuiTableCell-root MuiTableCell-body makeStyles-metadataCell"
                      >
                        <p
                          class="MuiTypography-root MuiTypography-body1"
                        >
                          alpine:3.4
                        </p>
                        <p
                          class="MuiTypography-root makeStyles-imageID MuiTypography-body1"
                        >
                          <span
                            class="MuiTypography-root MuiTypography-body1"
                            style="font-weight: bold;"
                          >
                            ID:
                          </span>
                           
                          docker.io/library/alpine@sha256:b733d4a32c4da6a00a84df2ca32791bb03df95400243648d8c539e7b4cce329c
                        </p>
                      </td>
                    </tr>
                    <tr
                      class="MuiTableRow-root"
                    >
                      <th
                        class="MuiTableCell-root MuiTableCell-body makeStyles-metadataNameCell"
                        role="cell"
                        scope="row"
                      >
                        Command
                      </th>
                      <td
                        class="MuiTableCell-root MuiTableCell-body makeStyles-metadataCell"
                      >
                        <span
                          class="MuiTypography-root makeStyles-valueLabel MuiTypography-body1"
                        >
                          /bin/sh -c exit 1
                        </span>
                      </td>
                    </tr>
                  </tbody>
                </table>
              </div>
            </div>
          </div>
        </div>
      </div>
    </div>
    <div
      class="MuiGrid-root MuiGrid-item MuiGrid-grid-xs-12"
    >
      <div
        class="MuiBox-root MuiBox-root"
      />
    </div>
    <div
      class="MuiGrid-root MuiGrid-item MuiGrid-grid-xs-12"
    >
      <div
        class="MuiBox-root MuiBox-root"
      >
        <div
          class="MuiBox-root MuiBox-root"
        >
          <div
            class="MuiGrid-root makeStyles-sectionHeader makeStyles-sectionHeader MuiGrid-container MuiGrid-spacing-xs-2 MuiGrid-align-items-xs-center MuiGrid-justify-content-xs-space-between"
          >
            <div
              class="MuiGrid-root MuiGrid-item"
            >
              <h2
                class="MuiTypography-root makeStyles-sectionTitle makeStyles-sectionTitle MuiTypography-h2 MuiTypography-noWrap"
              >
                Events
              </h2>
            </div>
          </div>
          <div
            class="MuiPaper-root MuiPaper-elevation1 MuiPaper-rounded"
          >
            <div
              class="MuiBox-root MuiBox-root"
            >
              <table
                class="MuiTable-root makeStyles-table"
              >
                <thead
                  class="MuiTableHead-root"
                >
                  <tr
                    class="MuiTableRow-root MuiTableRow-head"
                  >
                    <th
                      class="MuiTableCell-root MuiTableCell-head makeStyles-headerCell"
                      scope="col"
                    >
                      Type
                    </th>
                    <th
                      class="MuiTableCell-root MuiTableCell-head makeStyles-headerCell"
                      scope="col"
                    >
                      Reason
                    </th>
                    <th
                      class="MuiTableCell-root MuiTableCell-head makeStyles-headerCell"
                      scope="col"
                    >
                      From
                    </th>
                    <th
                      class="MuiTableCell-root MuiTableCell-head makeStyles-headerCell"
                      scope="col"
                    >
                      Message
                    </th>
                    <th
                      class="MuiTableCell-root MuiTableCell-head makeStyles-headerCell makeStyles-sortCell"
                      scope="col"
                    >
                      Age
                      <button
                        aria-label="sort swap"
                        class="MuiButtonBase-root MuiIconButton-root MuiIconButton-sizeSmall"
                        tabindex="0"
                        type="button"
                      >
                        <span
                          class="MuiIconButton-label"
                        >
                          <span />
                        </span>
                        <span
                          class="MuiTouchRipple-root"
                        />
                      </button>
                    </th>
                  </tr>
                </thead>
                <tbody
                  class="MuiTableBody-root"
                >
                  <tr
                    class="MuiTableRow-root"
                  >
                    <td
                      class="MuiTableCell-root MuiTableCell-body"
                    >
                      Normal
                    </td>
                    <td
                      class="MuiTableCell-root MuiTableCell-body"
                    >
                      Created
                    </td>
                    <td
                      class="MuiTableCell-root MuiTableCell-body"
                    >
                      kubelet
                    </td>
                    <td
                      class="MuiTableCell-root MuiTableCell-body"
                    >
                      Created
                    </td>
                    <td
                      class="MuiTableCell-root MuiTableCell-body"
                    >
                      <p
                        class="MuiTypography-root makeStyles-noWrap MuiTypography-body1"
                        title="2021-03-01T00:00:00.000Z"
                      >
                        3mo
                        <span />
                      </p>
                    </td>
                  </tr>
                </tbody>
              </table>
            </div>
          </div>
        </div>
      </div>
    </div>
  </div>
  ;
</div>
`;

exports[`Storyshots Pod/PodDetailsView Initializing 1`] = `
<div>
  <div
    class="MuiGrid-root MuiGrid-container MuiGrid-spacing-xs-1"
  >
    <div
      class="MuiGrid-root MuiGrid-item MuiGrid-grid-xs-12"
    >
      <div
        class="MuiBox-root MuiBox-root"
      >
        <button
          class="MuiButtonBase-root MuiButton-root MuiButton-text MuiButton-textSizeSmall MuiButton-sizeSmall"
          tabindex="0"
          type="button"
        >
          <span
            class="MuiButton-label"
          >
            <span
              class="MuiButton-startIcon MuiButton-iconSizeSmall"
            >
              <span />
            </span>
            <p
              class="MuiTypography-root MuiTypography-body1"
              style="padding-top: 3px;"
            >
              Back
            </p>
          </span>
          <span
            class="MuiTouchRipple-root"
          />
        </button>
        <div
          class="MuiBox-root MuiBox-root"
        >
          <div
            class="MuiGrid-root makeStyles-sectionHeader makeStyles-sectionHeader MuiGrid-container MuiGrid-spacing-xs-2 MuiGrid-align-items-xs-center MuiGrid-justify-content-xs-space-between"
          >
            <div
              class="MuiGrid-root MuiGrid-item"
            >
              <div
                class="MuiBox-root MuiBox-root"
              >
                <h1
                  class="MuiTypography-root makeStyles-sectionTitle makeStyles-sectionTitle MuiTypography-h1 MuiTypography-noWrap"
                >
                  Pod
                </h1>
                <div
                  class="MuiBox-root MuiBox-root"
                />
              </div>
            </div>
            <div
              class="MuiGrid-root MuiGrid-item"
            >
              <div
                class="MuiGrid-root MuiGrid-container MuiGrid-item MuiGrid-align-items-xs-center MuiGrid-justify-content-xs-flex-end"
              >
                <div
                  class="MuiGrid-root MuiGrid-item"
                />
                <div
                  class="MuiGrid-root MuiGrid-item"
                />
                <div
                  class="MuiGrid-root MuiGrid-item"
                />
                <div
                  class="MuiGrid-root MuiGrid-item"
                />
                <div
                  class="MuiGrid-root MuiGrid-item"
                />
              </div>
            </div>
          </div>
          <div
            class="MuiPaper-root MuiPaper-elevation1 MuiPaper-rounded"
          >
            <div
              aria-busy="false"
              aria-live="polite"
              class="MuiBox-root MuiBox-root"
            >
              <table
                class="MuiTable-root makeStyles-table"
              >
                <tbody
                  class="MuiTableBody-root"
                >
                  <tr
                    class="MuiTableRow-root"
                  >
                    <th
                      class="MuiTableCell-root MuiTableCell-body makeStyles-metadataNameCell"
                      role="cell"
                      scope="row"
                    >
                      Name
                    </th>
                    <td
                      class="MuiTableCell-root MuiTableCell-body makeStyles-metadataCell"
                    >
                      <span
                        class="MuiTypography-root makeStyles-valueLabel MuiTypography-body1"
                      >
                        initializing
                      </span>
                    </td>
                  </tr>
                  <tr
                    class="MuiTableRow-root"
                  >
                    <th
                      class="MuiTableCell-root MuiTableCell-body makeStyles-metadataNameCell"
                      role="cell"
                      scope="row"
                    >
                      Namespace
                    </th>
                    <td
                      class="MuiTableCell-root MuiTableCell-body makeStyles-metadataCell"
                    >
                      <span
                        class="MuiTypography-root makeStyles-valueLabel MuiTypography-body1"
                      >
                        default
                      </span>
                    </td>
                  </tr>
                  <tr
                    class="MuiTableRow-root"
                  >
                    <th
                      class="MuiTableCell-root MuiTableCell-body makeStyles-metadataNameCell"
                      role="cell"
                      scope="row"
                    >
                      Creation
                    </th>
                    <td
                      class="MuiTableCell-root MuiTableCell-body makeStyles-metadataCell"
                    >
                      <span
                        class="MuiTypography-root makeStyles-valueLabel MuiTypography-body1"
                      >
                        2022-01-01T00:00:00.000Z
                      </span>
                    </td>
                  </tr>
                  <tr
                    class="MuiTableRow-root"
                  >
                    <th
                      class="MuiTableCell-root MuiTableCell-body makeStyles-metadataNameCell"
                      role="cell"
                      scope="row"
                    >
                      State
                    </th>
                    <td
                      class="MuiTableCell-root MuiTableCell-body makeStyles-metadataCell"
                    >
                      <div
                        class="MuiBox-root MuiBox-root"
                        title=""
                      >
                        <span
                          class="MuiTypography-root makeStyles-statusLabel  MuiTypography-body1"
                          style="background-color: rgb(240, 240, 240); color: rgba(0, 0, 0, 0.87);"
                        >
                          Init:0/2
                        </span>
                      </div>
                    </td>
                  </tr>
                  <tr
                    class="MuiTableRow-root"
                  >
                    <th
                      class="MuiTableCell-root MuiTableCell-body makeStyles-metadataNameCell"
                      role="cell"
                      scope="row"
                    >
                      Node
                    </th>
                    <td
                      class="MuiTableCell-root MuiTableCell-body makeStyles-metadataCell"
                    >
                      <a
                        class="MuiTypography-root MuiLink-root MuiLink-underlineHover MuiTypography-colorPrimary"
                        href="/"
                      >
                        my-node
                      </a>
                    </td>
                  </tr>
                  <tr
                    class="MuiTableRow-root"
                  >
                    <th
                      class="MuiTableCell-root MuiTableCell-body makeStyles-metadataNameCell"
                      role="cell"
                      scope="row"
                    >
                      Host IP
                    </th>
                    <td
                      class="MuiTableCell-root MuiTableCell-body makeStyles-metadataCell"
                    >
                      <span
                        class="MuiTypography-root makeStyles-valueLabel MuiTypography-body1"
                      >
                        0.0.0.1
                      </span>
                    </td>
                  </tr>
                  <tr
                    class="MuiTableRow-root"
                  >
                    <th
                      class="MuiTableCell-root MuiTableCell-body makeStyles-metadataNameCell"
                      role="cell"
                      scope="row"
                    >
                      Pod IP
                    </th>
                    <td
                      class="MuiTableCell-root MuiTableCell-body makeStyles-metadataCell"
                    >
                      <span
                        class="MuiTypography-root makeStyles-valueLabel MuiTypography-body1"
                      >
                        0.0.0.2
                      </span>
                    </td>
                  </tr>
                </tbody>
              </table>
            </div>
          </div>
        </div>
      </div>
    </div>
    <div
      class="MuiGrid-root MuiGrid-item MuiGrid-grid-xs-12"
    >
      <div
        class="MuiBox-root MuiBox-root"
      >
        <div
          class="MuiBox-root MuiBox-root"
        >
          <div
            class="MuiGrid-root makeStyles-sectionHeader makeStyles-sectionHeader MuiGrid-container MuiGrid-spacing-xs-2 MuiGrid-align-items-xs-center MuiGrid-justify-content-xs-space-between"
          >
            <div
              class="MuiGrid-root MuiGrid-item"
            >
              <div
                class="MuiBox-root MuiBox-root"
              >
                <h2
                  class="MuiTypography-root makeStyles-sectionTitle makeStyles-sectionTitle MuiTypography-h2 MuiTypography-noWrap"
                >
                  Conditions
                </h2>
                <div
                  class="MuiBox-root MuiBox-root"
                />
              </div>
            </div>
          </div>
          <div
            class="MuiPaper-root MuiPaper-elevation1 MuiPaper-rounded"
          >
            <div
              class="MuiBox-root MuiBox-root"
            >
              <table
                class="MuiTable-root makeStyles-table"
              >
                <thead
                  class="MuiTableHead-root"
                >
                  <tr
                    class="MuiTableRow-root MuiTableRow-head"
                  >
                    <th
                      class="MuiTableCell-root MuiTableCell-head makeStyles-headerCell"
                      scope="col"
                    >
                      Condition
                    </th>
                    <th
                      class="MuiTableCell-root MuiTableCell-head makeStyles-headerCell"
                      scope="col"
                    >
                      Status
                    </th>
                    <th
                      class="MuiTableCell-root MuiTableCell-head makeStyles-headerCell"
                      scope="col"
                    >
                      Last Transition
                    </th>
                    <th
                      class="MuiTableCell-root MuiTableCell-head makeStyles-headerCell"
                      scope="col"
                    >
                      Last Update
                    </th>
                    <th
                      class="MuiTableCell-root MuiTableCell-head makeStyles-headerCell"
                      scope="col"
                    >
                      Reason
                    </th>
                  </tr>
                </thead>
                <tbody
                  class="MuiTableBody-root"
                >
                  <tr
                    class="MuiTableRow-root"
                  >
                    <td
                      class="MuiTableCell-root MuiTableCell-body"
                    >
                      <span
                        class="MuiTypography-root makeStyles-statusLabel  MuiTypography-body1"
                        style="background-color: rgb(240, 240, 240); color: rgba(0, 0, 0, 0.87);"
                      >
                        Initialized
                      </span>
                    </td>
                    <td
                      class="MuiTableCell-root MuiTableCell-body"
                    >
                      False
                    </td>
                    <td
                      class="MuiTableCell-root MuiTableCell-body"
                    >
                      <p
                        class="MuiTypography-root makeStyles-noWrap MuiTypography-body1"
                        title="2022-01-01T00:05:00.000Z"
                      >
                        3 months
                        <span />
                      </p>
                    </td>
                    <td
                      class="MuiTableCell-root MuiTableCell-body"
                    >
                      -
                    </td>
                    <td
                      class="MuiTableCell-root MuiTableCell-body"
                    >
                      <p
                        class="MuiTypography-root makeStyles-noWrap MuiTypography-body1"
                        title="containers with incomplete status: [init-myservice init-mydb]"
                      >
                        ContainersNotInitialized
                        <span />
                      </p>
                    </td>
                  </tr>
                  <tr
                    class="MuiTableRow-root"
                  >
                    <td
                      class="MuiTableCell-root MuiTableCell-body"
                    >
                      <span
                        class="MuiTypography-root makeStyles-statusLabel  MuiTypography-body1"
                        style="background-color: rgb(240, 240, 240); color: rgba(0, 0, 0, 0.87);"
                      >
                        Ready
                      </span>
                    </td>
                    <td
                      class="MuiTableCell-root MuiTableCell-body"
                    >
                      False
                    </td>
                    <td
                      class="MuiTableCell-root MuiTableCell-body"
                    >
                      <p
                        class="MuiTypography-root makeStyles-noWrap MuiTypography-body1"
                        title="2022-01-01T00:05:00.000Z"
                      >
                        3 months
                        <span />
                      </p>
                    </td>
                    <td
                      class="MuiTableCell-root MuiTableCell-body"
                    >
                      -
                    </td>
                    <td
                      class="MuiTableCell-root MuiTableCell-body"
                    >
                      <p
                        class="MuiTypography-root makeStyles-noWrap MuiTypography-body1"
                        title="containers with unready status: [myapp-container]"
                      >
                        ContainersNotReady
                        <span />
                      </p>
                    </td>
                  </tr>
                  <tr
                    class="MuiTableRow-root"
                  >
                    <td
                      class="MuiTableCell-root MuiTableCell-body"
                    >
                      <span
                        class="MuiTypography-root makeStyles-statusLabel  MuiTypography-body1"
                        style="background-color: rgb(240, 240, 240); color: rgba(0, 0, 0, 0.87);"
                      >
                        ContainersReady
                      </span>
                    </td>
                    <td
                      class="MuiTableCell-root MuiTableCell-body"
                    >
                      False
                    </td>
                    <td
                      class="MuiTableCell-root MuiTableCell-body"
                    >
                      <p
                        class="MuiTypography-root makeStyles-noWrap MuiTypography-body1"
                        title="2022-01-01T00:05:00.000Z"
                      >
                        3 months
                        <span />
                      </p>
                    </td>
                    <td
                      class="MuiTableCell-root MuiTableCell-body"
                    >
                      -
                    </td>
                    <td
                      class="MuiTableCell-root MuiTableCell-body"
                    >
                      <p
                        class="MuiTypography-root makeStyles-noWrap MuiTypography-body1"
                        title="containers with unready status: [myapp-container]"
                      >
                        ContainersNotReady
                        <span />
                      </p>
                    </td>
                  </tr>
                  <tr
                    class="MuiTableRow-root"
                  >
                    <td
                      class="MuiTableCell-root MuiTableCell-body"
                    >
                      <span
                        class="MuiTypography-root makeStyles-statusLabel  MuiTypography-body1"
                        style="background-color: rgb(240, 240, 240); color: rgba(0, 0, 0, 0.87);"
                      >
                        PodScheduled
                      </span>
                    </td>
                    <td
                      class="MuiTableCell-root MuiTableCell-body"
                    >
                      True
                    </td>
                    <td
                      class="MuiTableCell-root MuiTableCell-body"
                    >
                      <p
                        class="MuiTypography-root makeStyles-noWrap MuiTypography-body1"
                        title="2022-01-01T00:05:00.000Z"
                      >
                        3 months
                        <span />
                      </p>
                    </td>
                    <td
                      class="MuiTableCell-root MuiTableCell-body"
                    >
                      -
                    </td>
                    <td
                      class="MuiTableCell-root MuiTableCell-body"
                    >
                      -
                    </td>
                  </tr>
                </tbody>
              </table>
            </div>
          </div>
        </div>
        <div
          class="MuiBox-root MuiBox-root"
        >
          <div
            class="MuiGrid-root makeStyles-sectionHeader makeStyles-sectionHeader MuiGrid-container MuiGrid-spacing-xs-2 MuiGrid-align-items-xs-center MuiGrid-justify-content-xs-space-between"
          >
            <div
              class="MuiGrid-root MuiGrid-item"
            >
              <div
                class="MuiBox-root MuiBox-root"
              >
                <h2
                  class="MuiTypography-root makeStyles-sectionTitle makeStyles-sectionTitle MuiTypography-h2 MuiTypography-noWrap"
                >
                  Containers
                </h2>
                <div
                  class="MuiBox-root MuiBox-root"
                />
              </div>
            </div>
          </div>
          <div
            class="MuiPaper-root MuiPaper-elevation1 MuiPaper-rounded"
          >
            <div
              class="MuiBox-root MuiBox-root"
            />
          </div>
        </div>
        <div
          class="MuiBox-root MuiBox-root"
        >
          <div
            class="MuiPaper-root MuiPaper-elevation1 MuiPaper-rounded"
          >
            <div
              class="MuiBox-root MuiBox-root"
            >
              <div
                class="MuiBox-root MuiBox-root"
              >
                <div
                  class="MuiGrid-root makeStyles-sectionHeader makeStyles-sectionHeader MuiGrid-container MuiGrid-spacing-xs-2 MuiGrid-align-items-xs-center MuiGrid-justify-content-xs-space-between"
                >
                  <div
                    class="MuiGrid-root MuiGrid-item"
                  >
                    <div
                      class="MuiBox-root MuiBox-root"
                    >
                      <h3
                        class="MuiTypography-root makeStyles-sectionTitle makeStyles-sectionTitle MuiTypography-h3 MuiTypography-noWrap"
                      >
                        myapp-container
                      </h3>
                      <div
                        class="MuiBox-root MuiBox-root"
                      />
                    </div>
                  </div>
                </div>
                <table
                  class="MuiTable-root makeStyles-table"
                >
                  <tbody
                    class="MuiTableBody-root"
                  >
                    <tr
                      class="MuiTableRow-root"
                    >
                      <th
                        class="MuiTableCell-root MuiTableCell-body makeStyles-metadataNameCell"
                        role="cell"
                        scope="row"
                      >
                        Status
                      </th>
                      <td
                        class="MuiTableCell-root MuiTableCell-body makeStyles-metadataCell"
                      >
                        <span
                          aria-describedby="container-state-message-myapp-container"
                          class="MuiTypography-root makeStyles-statusLabel  MuiTypography-body1"
                          style="background-color: rgb(255, 243, 224); color: rgb(196, 69, 0);"
                        >
                          Waiting (PodInitializing)
                        </span>
                      </td>
                    </tr>
                    <tr
                      class="MuiTableRow-root"
                    >
                      <th
                        class="MuiTableCell-root MuiTableCell-body makeStyles-metadataNameCell"
                        role="cell"
                        scope="row"
                      >
                        Restart Count
                      </th>
                      <td
                        class="MuiTableCell-root MuiTableCell-body makeStyles-metadataCell"
                      >
                        0
                      </td>
                    </tr>
                    <tr
                      class="MuiTableRow-root"
                    >
                      <th
                        class="MuiTableCell-root MuiTableCell-body makeStyles-metadataNameCell"
                        role="cell"
                        scope="row"
                      >
                        Container ID
                      </th>
                      <td
                        class="MuiTableCell-root MuiTableCell-body makeStyles-metadataCell"
                      />
                    </tr>
                    <tr
                      class="MuiTableRow-root"
                    >
                      <th
                        class="MuiTableCell-root MuiTableCell-body makeStyles-metadataNameCell"
                        role="cell"
                        scope="row"
                      >
                        Image Pull Policy
                      </th>
                      <td
                        class="MuiTableCell-root MuiTableCell-body makeStyles-metadataCell"
                      >
                        <span
                          class="MuiTypography-root makeStyles-valueLabel MuiTypography-body1"
                        >
                          Always
                        </span>
                      </td>
                    </tr>
                    <tr
                      class="MuiTableRow-root"
                    >
                      <th
                        class="MuiTableCell-root MuiTableCell-body makeStyles-metadataNameCell"
                        role="cell"
                        scope="row"
                      >
                        Image
                      </th>
                      <td
                        class="MuiTableCell-root MuiTableCell-body makeStyles-metadataCell"
                      >
                        <p
                          class="MuiTypography-root MuiTypography-body1"
                        >
                          busybox
                        </p>
                        
                      </td>
                    </tr>
                    <tr
                      class="MuiTableRow-root"
                    >
                      <th
                        class="MuiTableCell-root MuiTableCell-body makeStyles-metadataNameCell"
                        role="cell"
                        scope="row"
                      >
                        Command
                      </th>
                      <td
                        class="MuiTableCell-root MuiTableCell-body makeStyles-metadataCell"
                      >
                        <span
                          class="MuiTypography-root makeStyles-valueLabel MuiTypography-body1"
                        >
                          sh -c echo The app is running! && sleep 3600
                        </span>
                      </td>
                    </tr>
                  </tbody>
                </table>
              </div>
            </div>
          </div>
        </div>
      </div>
    </div>
    <div
      class="MuiGrid-root MuiGrid-item MuiGrid-grid-xs-12"
    >
      <div
        class="MuiBox-root MuiBox-root"
      />
    </div>
    <div
      class="MuiGrid-root MuiGrid-item MuiGrid-grid-xs-12"
    >
      <div
        class="MuiBox-root MuiBox-root"
      >
        <div
          class="MuiBox-root MuiBox-root"
        >
          <div
            class="MuiGrid-root makeStyles-sectionHeader makeStyles-sectionHeader MuiGrid-container MuiGrid-spacing-xs-2 MuiGrid-align-items-xs-center MuiGrid-justify-content-xs-space-between"
          >
            <div
              class="MuiGrid-root MuiGrid-item"
            >
              <h2
                class="MuiTypography-root makeStyles-sectionTitle makeStyles-sectionTitle MuiTypography-h2 MuiTypography-noWrap"
              >
                Events
              </h2>
            </div>
          </div>
          <div
            class="MuiPaper-root MuiPaper-elevation1 MuiPaper-rounded"
          >
            <div
              class="MuiBox-root MuiBox-root"
            >
              <table
                class="MuiTable-root makeStyles-table"
              >
                <thead
                  class="MuiTableHead-root"
                >
                  <tr
                    class="MuiTableRow-root MuiTableRow-head"
                  >
                    <th
                      class="MuiTableCell-root MuiTableCell-head makeStyles-headerCell"
                      scope="col"
                    >
                      Type
                    </th>
                    <th
                      class="MuiTableCell-root MuiTableCell-head makeStyles-headerCell"
                      scope="col"
                    >
                      Reason
                    </th>
                    <th
                      class="MuiTableCell-root MuiTableCell-head makeStyles-headerCell"
                      scope="col"
                    >
                      From
                    </th>
                    <th
                      class="MuiTableCell-root MuiTableCell-head makeStyles-headerCell"
                      scope="col"
                    >
                      Message
                    </th>
                    <th
                      class="MuiTableCell-root MuiTableCell-head makeStyles-headerCell makeStyles-sortCell"
                      scope="col"
                    >
                      Age
                      <button
                        aria-label="sort swap"
                        class="MuiButtonBase-root MuiIconButton-root MuiIconButton-sizeSmall"
                        tabindex="0"
                        type="button"
                      >
                        <span
                          class="MuiIconButton-label"
                        >
                          <span />
                        </span>
                        <span
                          class="MuiTouchRipple-root"
                        />
                      </button>
                    </th>
                  </tr>
                </thead>
                <tbody
                  class="MuiTableBody-root"
                >
                  <tr
                    class="MuiTableRow-root"
                  >
                    <td
                      class="MuiTableCell-root MuiTableCell-body"
                    >
                      Normal
                    </td>
                    <td
                      class="MuiTableCell-root MuiTableCell-body"
                    >
                      Created
                    </td>
                    <td
                      class="MuiTableCell-root MuiTableCell-body"
                    >
                      kubelet
                    </td>
                    <td
                      class="MuiTableCell-root MuiTableCell-body"
                    >
                      Created
                    </td>
                    <td
                      class="MuiTableCell-root MuiTableCell-body"
                    >
                      <p
                        class="MuiTypography-root makeStyles-noWrap MuiTypography-body1"
                        title="2021-03-01T00:00:00.000Z"
                      >
                        3mo
                        <span />
                      </p>
                    </td>
                  </tr>
                </tbody>
              </table>
            </div>
          </div>
        </div>
      </div>
    </div>
  </div>
  ;
</div>
`;

exports[`Storyshots Pod/PodDetailsView Liveness Failed 1`] = `
<div>
  <div
    class="MuiGrid-root MuiGrid-container MuiGrid-spacing-xs-1"
  >
    <div
      class="MuiGrid-root MuiGrid-item MuiGrid-grid-xs-12"
    >
      <div
        class="MuiBox-root MuiBox-root"
      >
        <button
          class="MuiButtonBase-root MuiButton-root MuiButton-text MuiButton-textSizeSmall MuiButton-sizeSmall"
          tabindex="0"
          type="button"
        >
          <span
            class="MuiButton-label"
          >
            <span
              class="MuiButton-startIcon MuiButton-iconSizeSmall"
            >
              <span />
            </span>
            <p
              class="MuiTypography-root MuiTypography-body1"
              style="padding-top: 3px;"
            >
              Back
            </p>
          </span>
          <span
            class="MuiTouchRipple-root"
          />
        </button>
        <div
          class="MuiBox-root MuiBox-root"
        >
          <div
            class="MuiGrid-root makeStyles-sectionHeader makeStyles-sectionHeader MuiGrid-container MuiGrid-spacing-xs-2 MuiGrid-align-items-xs-center MuiGrid-justify-content-xs-space-between"
          >
            <div
              class="MuiGrid-root MuiGrid-item"
            >
              <div
                class="MuiBox-root MuiBox-root"
              >
                <h1
                  class="MuiTypography-root makeStyles-sectionTitle makeStyles-sectionTitle MuiTypography-h1 MuiTypography-noWrap"
                >
                  Pod
                </h1>
                <div
                  class="MuiBox-root MuiBox-root"
                />
              </div>
            </div>
            <div
              class="MuiGrid-root MuiGrid-item"
            >
              <div
                class="MuiGrid-root MuiGrid-container MuiGrid-item MuiGrid-align-items-xs-center MuiGrid-justify-content-xs-flex-end"
              >
                <div
                  class="MuiGrid-root MuiGrid-item"
                />
                <div
                  class="MuiGrid-root MuiGrid-item"
                />
                <div
                  class="MuiGrid-root MuiGrid-item"
                />
                <div
                  class="MuiGrid-root MuiGrid-item"
                />
                <div
                  class="MuiGrid-root MuiGrid-item"
                />
              </div>
            </div>
          </div>
          <div
            class="MuiPaper-root MuiPaper-elevation1 MuiPaper-rounded"
          >
            <div
              aria-busy="false"
              aria-live="polite"
              class="MuiBox-root MuiBox-root"
            >
              <table
                class="MuiTable-root makeStyles-table"
              >
                <tbody
                  class="MuiTableBody-root"
                >
                  <tr
                    class="MuiTableRow-root"
                  >
                    <th
                      class="MuiTableCell-root MuiTableCell-body makeStyles-metadataNameCell"
                      role="cell"
                      scope="row"
                    >
                      Name
                    </th>
                    <td
                      class="MuiTableCell-root MuiTableCell-body makeStyles-metadataCell"
                    >
                      <span
                        class="MuiTypography-root makeStyles-valueLabel MuiTypography-body1"
                      >
                        liveness-http
                      </span>
                    </td>
                  </tr>
                  <tr
                    class="MuiTableRow-root"
                  >
                    <th
                      class="MuiTableCell-root MuiTableCell-body makeStyles-metadataNameCell"
                      role="cell"
                      scope="row"
                    >
                      Namespace
                    </th>
                    <td
                      class="MuiTableCell-root MuiTableCell-body makeStyles-metadataCell"
                    >
                      <span
                        class="MuiTypography-root makeStyles-valueLabel MuiTypography-body1"
                      >
                        default
                      </span>
                    </td>
                  </tr>
                  <tr
                    class="MuiTableRow-root"
                  >
                    <th
                      class="MuiTableCell-root MuiTableCell-body makeStyles-metadataNameCell"
                      role="cell"
                      scope="row"
                    >
                      Creation
                    </th>
                    <td
                      class="MuiTableCell-root MuiTableCell-body makeStyles-metadataCell"
                    >
                      <span
                        class="MuiTypography-root makeStyles-valueLabel MuiTypography-body1"
                      >
                        2022-01-01T00:00:00.000Z
                      </span>
                    </td>
                  </tr>
                  <tr
                    class="MuiTableRow-root"
                  >
                    <th
                      class="MuiTableCell-root MuiTableCell-body makeStyles-metadataNameCell"
                      role="cell"
                      scope="row"
                    >
                      State
                    </th>
                    <td
                      class="MuiTableCell-root MuiTableCell-body makeStyles-metadataCell"
                    >
                      <div
                        class="MuiBox-root MuiBox-root"
                        title="back-off 5m0s restarting failed container=liveness pod=liveness-http_default(4f8b71a3-f99c-41c2-9523-83edc1de02ce)"
                      >
                        <span
                          class="MuiTypography-root makeStyles-statusLabel  MuiTypography-body1"
                          style="background-color: rgb(255, 243, 224); color: rgb(196, 69, 0);"
                        >
                          CrashLoopBackOff
                          <div
                            aria-label="hidden"
                            class="MuiBox-root MuiBox-root"
                            style="vertical-align: text-top;"
                          >
                            <span />
                          </div>
                        </span>
                      </div>
                    </td>
                  </tr>
                  <tr
                    class="MuiTableRow-root"
                  >
                    <th
                      class="MuiTableCell-root MuiTableCell-body makeStyles-metadataNameCell"
                      role="cell"
                      scope="row"
                    >
                      Node
                    </th>
                    <td
                      class="MuiTableCell-root MuiTableCell-body makeStyles-metadataCell"
                    >
                      <a
                        class="MuiTypography-root MuiLink-root MuiLink-underlineHover MuiTypography-colorPrimary"
                        href="/"
                      >
                        my-node
                      </a>
                    </td>
                  </tr>
                  <tr
                    class="MuiTableRow-root"
                  >
                    <th
                      class="MuiTableCell-root MuiTableCell-body makeStyles-metadataNameCell"
                      role="cell"
                      scope="row"
                    >
                      Host IP
                    </th>
                    <td
                      class="MuiTableCell-root MuiTableCell-body makeStyles-metadataCell"
                    >
                      <span
                        class="MuiTypography-root makeStyles-valueLabel MuiTypography-body1"
                      >
                        0.0.0.1
                      </span>
                    </td>
                  </tr>
                  <tr
                    class="MuiTableRow-root"
                  >
                    <th
                      class="MuiTableCell-root MuiTableCell-body makeStyles-metadataNameCell"
                      role="cell"
                      scope="row"
                    >
                      Pod IP
                    </th>
                    <td
                      class="MuiTableCell-root MuiTableCell-body makeStyles-metadataCell"
                    >
                      <span
                        class="MuiTypography-root makeStyles-valueLabel MuiTypography-body1"
                      >
                        0.0.0.2
                      </span>
                    </td>
                  </tr>
                </tbody>
              </table>
            </div>
          </div>
        </div>
      </div>
    </div>
    <div
      class="MuiGrid-root MuiGrid-item MuiGrid-grid-xs-12"
    >
      <div
        class="MuiBox-root MuiBox-root"
      >
        <div
          class="MuiBox-root MuiBox-root"
        >
          <div
            class="MuiGrid-root makeStyles-sectionHeader makeStyles-sectionHeader MuiGrid-container MuiGrid-spacing-xs-2 MuiGrid-align-items-xs-center MuiGrid-justify-content-xs-space-between"
          >
            <div
              class="MuiGrid-root MuiGrid-item"
            >
              <div
                class="MuiBox-root MuiBox-root"
              >
                <h2
                  class="MuiTypography-root makeStyles-sectionTitle makeStyles-sectionTitle MuiTypography-h2 MuiTypography-noWrap"
                >
                  Conditions
                </h2>
                <div
                  class="MuiBox-root MuiBox-root"
                />
              </div>
            </div>
          </div>
          <div
            class="MuiPaper-root MuiPaper-elevation1 MuiPaper-rounded"
          >
            <div
              class="MuiBox-root MuiBox-root"
            >
              <table
                class="MuiTable-root makeStyles-table"
              >
                <thead
                  class="MuiTableHead-root"
                >
                  <tr
                    class="MuiTableRow-root MuiTableRow-head"
                  >
                    <th
                      class="MuiTableCell-root MuiTableCell-head makeStyles-headerCell"
                      scope="col"
                    >
                      Condition
                    </th>
                    <th
                      class="MuiTableCell-root MuiTableCell-head makeStyles-headerCell"
                      scope="col"
                    >
                      Status
                    </th>
                    <th
                      class="MuiTableCell-root MuiTableCell-head makeStyles-headerCell"
                      scope="col"
                    >
                      Last Transition
                    </th>
                    <th
                      class="MuiTableCell-root MuiTableCell-head makeStyles-headerCell"
                      scope="col"
                    >
                      Last Update
                    </th>
                    <th
                      class="MuiTableCell-root MuiTableCell-head makeStyles-headerCell"
                      scope="col"
                    >
                      Reason
                    </th>
                  </tr>
                </thead>
                <tbody
                  class="MuiTableBody-root"
                >
                  <tr
                    class="MuiTableRow-root"
                  >
                    <td
                      class="MuiTableCell-root MuiTableCell-body"
                    >
                      <span
                        class="MuiTypography-root makeStyles-statusLabel  MuiTypography-body1"
                        style="background-color: rgb(240, 240, 240); color: rgba(0, 0, 0, 0.87);"
                      >
                        Initialized
                      </span>
                    </td>
                    <td
                      class="MuiTableCell-root MuiTableCell-body"
                    >
                      True
                    </td>
                    <td
                      class="MuiTableCell-root MuiTableCell-body"
                    >
                      <p
                        class="MuiTypography-root makeStyles-noWrap MuiTypography-body1"
                        title="2022-01-01T00:05:00.000Z"
                      >
                        3 months
                        <span />
                      </p>
                    </td>
                    <td
                      class="MuiTableCell-root MuiTableCell-body"
                    >
                      -
                    </td>
                    <td
                      class="MuiTableCell-root MuiTableCell-body"
                    >
                      -
                    </td>
                  </tr>
                  <tr
                    class="MuiTableRow-root"
                  >
                    <td
                      class="MuiTableCell-root MuiTableCell-body"
                    >
                      <span
                        class="MuiTypography-root makeStyles-statusLabel  MuiTypography-body1"
                        style="background-color: rgb(240, 240, 240); color: rgba(0, 0, 0, 0.87);"
                      >
                        Ready
                      </span>
                    </td>
                    <td
                      class="MuiTableCell-root MuiTableCell-body"
                    >
                      False
                    </td>
                    <td
                      class="MuiTableCell-root MuiTableCell-body"
                    >
                      <p
                        class="MuiTypography-root makeStyles-noWrap MuiTypography-body1"
                        title="2022-01-01T00:05:00.000Z"
                      >
                        3 months
                        <span />
                      </p>
                    </td>
                    <td
                      class="MuiTableCell-root MuiTableCell-body"
                    >
                      -
                    </td>
                    <td
                      class="MuiTableCell-root MuiTableCell-body"
                    >
                      <p
                        class="MuiTypography-root makeStyles-noWrap MuiTypography-body1"
                        title="containers with unready status: [liveness]"
                      >
                        ContainersNotReady
                        <span />
                      </p>
                    </td>
                  </tr>
                  <tr
                    class="MuiTableRow-root"
                  >
                    <td
                      class="MuiTableCell-root MuiTableCell-body"
                    >
                      <span
                        class="MuiTypography-root makeStyles-statusLabel  MuiTypography-body1"
                        style="background-color: rgb(240, 240, 240); color: rgba(0, 0, 0, 0.87);"
                      >
                        ContainersReady
                      </span>
                    </td>
                    <td
                      class="MuiTableCell-root MuiTableCell-body"
                    >
                      False
                    </td>
                    <td
                      class="MuiTableCell-root MuiTableCell-body"
                    >
                      <p
                        class="MuiTypography-root makeStyles-noWrap MuiTypography-body1"
                        title="2022-01-01T00:05:00.000Z"
                      >
                        3 months
                        <span />
                      </p>
                    </td>
                    <td
                      class="MuiTableCell-root MuiTableCell-body"
                    >
                      -
                    </td>
                    <td
                      class="MuiTableCell-root MuiTableCell-body"
                    >
                      <p
                        class="MuiTypography-root makeStyles-noWrap MuiTypography-body1"
                        title="containers with unready status: [liveness]"
                      >
                        ContainersNotReady
                        <span />
                      </p>
                    </td>
                  </tr>
                  <tr
                    class="MuiTableRow-root"
                  >
                    <td
                      class="MuiTableCell-root MuiTableCell-body"
                    >
                      <span
                        class="MuiTypography-root makeStyles-statusLabel  MuiTypography-body1"
                        style="background-color: rgb(240, 240, 240); color: rgba(0, 0, 0, 0.87);"
                      >
                        PodScheduled
                      </span>
                    </td>
                    <td
                      class="MuiTableCell-root MuiTableCell-body"
                    >
                      True
                    </td>
                    <td
                      class="MuiTableCell-root MuiTableCell-body"
                    >
                      <p
                        class="MuiTypography-root makeStyles-noWrap MuiTypography-body1"
                        title="2022-01-01T00:05:00.000Z"
                      >
                        3 months
                        <span />
                      </p>
                    </td>
                    <td
                      class="MuiTableCell-root MuiTableCell-body"
                    >
                      -
                    </td>
                    <td
                      class="MuiTableCell-root MuiTableCell-body"
                    >
                      -
                    </td>
                  </tr>
                </tbody>
              </table>
            </div>
          </div>
        </div>
        <div
          class="MuiBox-root MuiBox-root"
        >
          <div
            class="MuiGrid-root makeStyles-sectionHeader makeStyles-sectionHeader MuiGrid-container MuiGrid-spacing-xs-2 MuiGrid-align-items-xs-center MuiGrid-justify-content-xs-space-between"
          >
            <div
              class="MuiGrid-root MuiGrid-item"
            >
              <div
                class="MuiBox-root MuiBox-root"
              >
                <h2
                  class="MuiTypography-root makeStyles-sectionTitle makeStyles-sectionTitle MuiTypography-h2 MuiTypography-noWrap"
                >
                  Containers
                </h2>
                <div
                  class="MuiBox-root MuiBox-root"
                />
              </div>
            </div>
          </div>
          <div
            class="MuiPaper-root MuiPaper-elevation1 MuiPaper-rounded"
          >
            <div
              class="MuiBox-root MuiBox-root"
            />
          </div>
        </div>
        <div
          class="MuiBox-root MuiBox-root"
        >
          <div
            class="MuiPaper-root MuiPaper-elevation1 MuiPaper-rounded"
          >
            <div
              class="MuiBox-root MuiBox-root"
            >
              <div
                class="MuiBox-root MuiBox-root"
              >
                <div
                  class="MuiGrid-root makeStyles-sectionHeader makeStyles-sectionHeader MuiGrid-container MuiGrid-spacing-xs-2 MuiGrid-align-items-xs-center MuiGrid-justify-content-xs-space-between"
                >
                  <div
                    class="MuiGrid-root MuiGrid-item"
                  >
                    <div
                      class="MuiBox-root MuiBox-root"
                    >
                      <h3
                        class="MuiTypography-root makeStyles-sectionTitle makeStyles-sectionTitle MuiTypography-h3 MuiTypography-noWrap"
                      >
                        liveness
                      </h3>
                      <div
                        class="MuiBox-root MuiBox-root"
                      />
                    </div>
                  </div>
                </div>
                <table
                  class="MuiTable-root makeStyles-table"
                >
                  <tbody
                    class="MuiTableBody-root"
                  >
                    <tr
                      class="MuiTableRow-root"
                    >
                      <th
                        class="MuiTableCell-root MuiTableCell-body makeStyles-metadataNameCell"
                        role="cell"
                        scope="row"
                      >
                        Status
                      </th>
                      <td
                        class="MuiTableCell-root MuiTableCell-body makeStyles-metadataCell"
                      >
                        <span
                          aria-describedby="container-state-message-liveness"
                          class="MuiTypography-root makeStyles-statusLabel  MuiTypography-body1"
                          style="background-color: rgb(255, 243, 224); color: rgb(196, 69, 0);"
                        >
                          Waiting (CrashLoopBackOff)
                        </span>
                        <div
                          aria-label="hidden"
                          class="MuiBox-root MuiBox-root"
                          role="tooltip"
                          style="vertical-align: bottom;"
                          title="back-off 5m0s restarting failed container=liveness pod=liveness-http_default(4f8b71a3-f99c-41c2-9523-83edc1de02ce)"
                        >
                          <span />
                        </div>
                      </td>
                    </tr>
                    <tr
                      class="MuiTableRow-root"
                    >
                      <th
                        class="MuiTableCell-root MuiTableCell-body makeStyles-metadataNameCell"
                        role="cell"
                        scope="row"
                      >
                        Restart Count
                      </th>
                      <td
                        class="MuiTableCell-root MuiTableCell-body makeStyles-metadataCell"
                      >
                        337
                      </td>
                    </tr>
                    <tr
                      class="MuiTableRow-root"
                    >
                      <th
                        class="MuiTableCell-root MuiTableCell-body makeStyles-metadataNameCell"
                        role="cell"
                        scope="row"
                      >
                        Container ID
                      </th>
                      <td
                        class="MuiTableCell-root MuiTableCell-body makeStyles-metadataCell"
                      >
                        <span
                          class="MuiTypography-root makeStyles-valueLabel MuiTypography-body1"
                        >
                          containerd://29f9695acc1968213087b71914dde17337b142aa63603113a4d03feabba1514c
                        </span>
                      </td>
                    </tr>
                    <tr
                      class="MuiTableRow-root"
                    >
                      <th
                        class="MuiTableCell-root MuiTableCell-body makeStyles-metadataNameCell"
                        role="cell"
                        scope="row"
                      >
                        Image Pull Policy
                      </th>
                      <td
                        class="MuiTableCell-root MuiTableCell-body makeStyles-metadataCell"
                      >
                        <span
                          class="MuiTypography-root makeStyles-valueLabel MuiTypography-body1"
                        >
                          Always
                        </span>
                      </td>
                    </tr>
                    <tr
                      class="MuiTableRow-root"
                    >
                      <th
                        class="MuiTableCell-root MuiTableCell-body makeStyles-metadataNameCell"
                        role="cell"
                        scope="row"
                      >
                        Image
                      </th>
                      <td
                        class="MuiTableCell-root MuiTableCell-body makeStyles-metadataCell"
                      >
                        <p
                          class="MuiTypography-root MuiTypography-body1"
                        >
                          registry.k8s.io/liveness
                        </p>
                        <p
                          class="MuiTypography-root makeStyles-imageID MuiTypography-body1"
                        >
                          <span
                            class="MuiTypography-root MuiTypography-body1"
                            style="font-weight: bold;"
                          >
                            ID:
                          </span>
                           
                          sha256:554cfcf2aa85635c0b1ae9506f36f50118419766221651e70dfdc94631317b4d
                        </p>
                      </td>
                    </tr>
                    <tr
                      class="MuiTableRow-root"
                    >
                      <th
                        class="MuiTableCell-root MuiTableCell-body makeStyles-metadataNameCell"
                        role="cell"
                        scope="row"
                      >
                        Args
                      </th>
                      <td
                        class="MuiTableCell-root MuiTableCell-body makeStyles-metadataCell"
                      >
                        <div
                          class="MuiGrid-root MuiGrid-container MuiGrid-spacing-xs-1"
                        >
                          <div
                            class="MuiGrid-root MuiGrid-container MuiGrid-spacing-xs-1 MuiGrid-item"
                            style="max-width: 80%;"
                          >
                            <div
                              class="MuiGrid-root MuiGrid-item MuiGrid-zeroMinWidth"
                            >
                              <p
                                class="MuiTypography-root makeStyles-metadataValueLabel MuiTypography-body1"
                              >
                                /server
                              </p>
                            </div>
                          </div>
                        </div>
                      </td>
                    </tr>
                    <tr
                      class="MuiTableRow-root"
                    >
                      <th
                        class="MuiTableCell-root MuiTableCell-body makeStyles-metadataNameCell"
                        role="cell"
                        scope="row"
                      >
                        Liveness Probes
                      </th>
                      <td
                        class="MuiTableCell-root MuiTableCell-body makeStyles-metadataCell"
                      >
                        <div
                          class="MuiBox-root MuiBox-root"
                        >
                          <div
                            class="MuiBox-root MuiBox-root"
                          >
                            <p
                              class="MuiTypography-root makeStyles-metadataValueLabel MuiTypography-body1 MuiTypography-displayInline"
                            >
                              http-get, path: /healthz, port: 8080,
    scheme: HTTP
                            </p>
                          </div>
                          <div
                            class="MuiBox-root MuiBox-root"
                          >
                            <p
                              class="MuiTypography-root makeStyles-metadataValueLabel MuiTypography-body1 MuiTypography-displayInline"
                            >
                              success = 1
                            </p>
                          </div>
                          <div
                            class="MuiBox-root MuiBox-root"
                          >
                            <p
                              class="MuiTypography-root makeStyles-metadataValueLabel MuiTypography-body1 MuiTypography-displayInline"
                            >
                              failure = 3
                            </p>
                          </div>
                          <div
                            class="MuiBox-root MuiBox-root"
                          >
                            <p
                              class="MuiTypography-root makeStyles-metadataValueLabel MuiTypography-body1 MuiTypography-displayInline"
                            >
                              delay = 3s
                            </p>
                          </div>
                          <div
                            class="MuiBox-root MuiBox-root"
                          >
                            <p
                              class="MuiTypography-root makeStyles-metadataValueLabel MuiTypography-body1 MuiTypography-displayInline"
                            >
                              timeout = 1s
                            </p>
                          </div>
                          <div
                            class="MuiBox-root MuiBox-root"
                          >
                            <p
                              class="MuiTypography-root makeStyles-metadataValueLabel MuiTypography-body1 MuiTypography-displayInline"
                            >
                              period = 3s
                            </p>
                          </div>
                        </div>
                      </td>
                    </tr>
                  </tbody>
                </table>
              </div>
            </div>
          </div>
        </div>
      </div>
    </div>
    <div
      class="MuiGrid-root MuiGrid-item MuiGrid-grid-xs-12"
    >
      <div
        class="MuiBox-root MuiBox-root"
      />
    </div>
    <div
      class="MuiGrid-root MuiGrid-item MuiGrid-grid-xs-12"
    >
      <div
        class="MuiBox-root MuiBox-root"
      >
        <div
          class="MuiBox-root MuiBox-root"
        >
          <div
            class="MuiGrid-root makeStyles-sectionHeader makeStyles-sectionHeader MuiGrid-container MuiGrid-spacing-xs-2 MuiGrid-align-items-xs-center MuiGrid-justify-content-xs-space-between"
          >
            <div
              class="MuiGrid-root MuiGrid-item"
            >
<<<<<<< HEAD
              <h2
                class="MuiTypography-root makeStyles-sectionTitle makeStyles-sectionTitle MuiTypography-h2 MuiTypography-noWrap"
              >
                Events
              </h2>
            </div>
          </div>
          <div
            class="MuiPaper-root MuiPaper-elevation1 MuiPaper-rounded"
          >
            <div
              class="MuiBox-root MuiBox-root"
            >
              <table
                class="MuiTable-root makeStyles-table"
              >
                <thead
                  class="MuiTableHead-root"
                >
                  <tr
                    class="MuiTableRow-root MuiTableRow-head"
                  >
                    <th
                      class="MuiTableCell-root MuiTableCell-head makeStyles-headerCell"
                      scope="col"
                    >
                      Type
                    </th>
                    <th
                      class="MuiTableCell-root MuiTableCell-head makeStyles-headerCell"
                      scope="col"
                    >
                      Reason
                    </th>
                    <th
                      class="MuiTableCell-root MuiTableCell-head makeStyles-headerCell"
                      scope="col"
                    >
                      From
                    </th>
                    <th
                      class="MuiTableCell-root MuiTableCell-head makeStyles-headerCell"
                      scope="col"
                    >
                      Message
                    </th>
                    <th
                      class="MuiTableCell-root MuiTableCell-head makeStyles-headerCell makeStyles-sortCell"
                      scope="col"
                    >
                      Age
                      <button
                        aria-label="sort swap"
                        class="MuiButtonBase-root MuiIconButton-root MuiIconButton-sizeSmall"
                        tabindex="0"
                        type="button"
                      >
                        <span
                          class="MuiIconButton-label"
                        >
                          <span />
                        </span>
                        <span
                          class="MuiTouchRipple-root"
                        />
                      </button>
                    </th>
                  </tr>
                </thead>
                <tbody
                  class="MuiTableBody-root"
                >
                  <tr
                    class="MuiTableRow-root"
                  >
                    <td
                      class="MuiTableCell-root MuiTableCell-body"
                    >
                      Normal
                    </td>
                    <td
                      class="MuiTableCell-root MuiTableCell-body"
                    >
                      Created
                    </td>
                    <td
                      class="MuiTableCell-root MuiTableCell-body"
                    >
                      kubelet
                    </td>
                    <td
                      class="MuiTableCell-root MuiTableCell-body"
                    >
                      Created
                    </td>
                    <td
                      class="MuiTableCell-root MuiTableCell-body"
                    >
                      <p
                        class="MuiTypography-root makeStyles-noWrap MuiTypography-body1"
                        title="2021-03-01T00:00:00.000Z"
                      >
                        3mo
                        <span />
                      </p>
                    </td>
                  </tr>
                </tbody>
              </table>
            </div>
          </div>
        </div>
      </div>
    </div>
  </div>
  ;
</div>
`;

exports[`Storyshots Pod/PodDetailsView Pull Back Off 1`] = `
<div>
  <div
    class="MuiGrid-root MuiGrid-container MuiGrid-spacing-xs-1"
  >
    <div
      class="MuiGrid-root MuiGrid-item MuiGrid-grid-xs-12"
    >
      <div
        class="MuiBox-root MuiBox-root"
      >
        <button
          class="MuiButtonBase-root MuiButton-root MuiButton-text MuiButton-textSizeSmall MuiButton-sizeSmall"
          tabindex="0"
          type="button"
        >
          <span
            class="MuiButton-label"
          >
            <span
              class="MuiButton-startIcon MuiButton-iconSizeSmall"
            >
              <span />
            </span>
            <p
              class="MuiTypography-root MuiTypography-body1"
              style="padding-top: 3px;"
            >
              Back
            </p>
          </span>
          <span
            class="MuiTouchRipple-root"
          />
        </button>
        <div
          class="MuiBox-root MuiBox-root"
        >
          <div
            class="MuiGrid-root makeStyles-sectionHeader makeStyles-sectionHeader MuiGrid-container MuiGrid-spacing-xs-2 MuiGrid-align-items-xs-center MuiGrid-justify-content-xs-space-between"
          >
            <div
              class="MuiGrid-root MuiGrid-item"
            >
              <h1
                class="MuiTypography-root makeStyles-sectionTitle makeStyles-sectionTitle MuiTypography-h1 MuiTypography-noWrap"
              >
                Pod
              </h1>
=======
              <div
                class="MuiBox-root MuiBox-root"
              >
                <h1
                  class="MuiTypography-root makeStyles-sectionTitle makeStyles-sectionTitle MuiTypography-h1 MuiTypography-noWrap"
                >
                  Pod
                </h1>
                <div
                  class="MuiBox-root MuiBox-root"
                />
              </div>
>>>>>>> 04241371
            </div>
            <div
              class="MuiGrid-root MuiGrid-item"
            >
              <div
                class="MuiGrid-root MuiGrid-container MuiGrid-item MuiGrid-align-items-xs-center MuiGrid-justify-content-xs-flex-end"
              >
                <div
                  class="MuiGrid-root MuiGrid-item"
                />
                <div
                  class="MuiGrid-root MuiGrid-item"
                />
                <div
                  class="MuiGrid-root MuiGrid-item"
                />
                <div
                  class="MuiGrid-root MuiGrid-item"
                />
                <div
                  class="MuiGrid-root MuiGrid-item"
                />
              </div>
            </div>
          </div>
          <div
            class="MuiPaper-root MuiPaper-elevation1 MuiPaper-rounded"
          >
            <div
              aria-busy="false"
              aria-live="polite"
              class="MuiBox-root MuiBox-root"
            >
              <table
                class="MuiTable-root makeStyles-table"
              >
                <tbody
                  class="MuiTableBody-root"
                >
                  <tr
                    class="MuiTableRow-root"
                  >
                    <th
                      class="MuiTableCell-root MuiTableCell-body makeStyles-metadataNameCell"
                      role="cell"
                      scope="row"
                    >
                      Name
                    </th>
                    <td
                      class="MuiTableCell-root MuiTableCell-body makeStyles-metadataCell"
                    >
                      <span
                        class="MuiTypography-root makeStyles-valueLabel MuiTypography-body1"
                      >
                        imagepullbackoff
                      </span>
                    </td>
                  </tr>
                  <tr
                    class="MuiTableRow-root"
                  >
                    <th
                      class="MuiTableCell-root MuiTableCell-body makeStyles-metadataNameCell"
                      role="cell"
                      scope="row"
                    >
                      Namespace
                    </th>
                    <td
                      class="MuiTableCell-root MuiTableCell-body makeStyles-metadataCell"
                    >
                      <span
                        class="MuiTypography-root makeStyles-valueLabel MuiTypography-body1"
                      >
                        default
                      </span>
                    </td>
                  </tr>
                  <tr
                    class="MuiTableRow-root"
                  >
                    <th
                      class="MuiTableCell-root MuiTableCell-body makeStyles-metadataNameCell"
                      role="cell"
                      scope="row"
                    >
                      Creation
                    </th>
                    <td
                      class="MuiTableCell-root MuiTableCell-body makeStyles-metadataCell"
                    >
                      <span
                        class="MuiTypography-root makeStyles-valueLabel MuiTypography-body1"
                      >
                        2022-01-01T00:00:00.000Z
                      </span>
                    </td>
                  </tr>
                  <tr
                    class="MuiTableRow-root"
                  >
                    <th
                      class="MuiTableCell-root MuiTableCell-body makeStyles-metadataNameCell"
                      role="cell"
                      scope="row"
                    >
                      State
                    </th>
                    <td
                      class="MuiTableCell-root MuiTableCell-body makeStyles-metadataCell"
                    >
                      <div
                        class="MuiBox-root MuiBox-root"
                        title="Back-off pulling image \\"doesnotexist:nover\\""
                      >
                        <span
                          class="MuiTypography-root makeStyles-statusLabel  MuiTypography-body1"
                          style="background-color: rgb(240, 240, 240); color: rgba(0, 0, 0, 0.87);"
                        >
                          ImagePullBackOff
                        </span>
                      </div>
                    </td>
                  </tr>
                  <tr
                    class="MuiTableRow-root"
                  >
                    <th
                      class="MuiTableCell-root MuiTableCell-body makeStyles-metadataNameCell"
                      role="cell"
                      scope="row"
                    >
                      Node
                    </th>
                    <td
                      class="MuiTableCell-root MuiTableCell-body makeStyles-metadataCell"
                    >
                      <a
                        class="MuiTypography-root MuiLink-root MuiLink-underlineHover MuiTypography-colorPrimary"
                        href="/"
                      >
                        my-node
                      </a>
                    </td>
                  </tr>
                  <tr
                    class="MuiTableRow-root"
                  >
                    <th
                      class="MuiTableCell-root MuiTableCell-body makeStyles-metadataNameCell"
                      role="cell"
                      scope="row"
                    >
                      Host IP
                    </th>
                    <td
                      class="MuiTableCell-root MuiTableCell-body makeStyles-metadataCell"
                    >
                      <span
                        class="MuiTypography-root makeStyles-valueLabel MuiTypography-body1"
                      >
                        0.0.0.1
                      </span>
                    </td>
                  </tr>
                  <tr
                    class="MuiTableRow-root"
                  >
                    <th
                      class="MuiTableCell-root MuiTableCell-body makeStyles-metadataNameCell"
                      role="cell"
                      scope="row"
                    >
                      Pod IP
                    </th>
                    <td
                      class="MuiTableCell-root MuiTableCell-body makeStyles-metadataCell"
                    >
                      <span
                        class="MuiTypography-root makeStyles-valueLabel MuiTypography-body1"
                      >
                        0.0.0.2
                      </span>
                    </td>
                  </tr>
                </tbody>
              </table>
            </div>
          </div>
        </div>
      </div>
    </div>
    <div
      class="MuiGrid-root MuiGrid-item MuiGrid-grid-xs-12"
    >
      <div
        class="MuiBox-root MuiBox-root"
      >
        <div
          class="MuiBox-root MuiBox-root"
        >
          <div
            class="MuiGrid-root makeStyles-sectionHeader makeStyles-sectionHeader MuiGrid-container MuiGrid-spacing-xs-2 MuiGrid-align-items-xs-center MuiGrid-justify-content-xs-space-between"
          >
            <div
              class="MuiGrid-root MuiGrid-item"
            >
              <div
                class="MuiBox-root MuiBox-root"
              >
                <h2
                  class="MuiTypography-root makeStyles-sectionTitle makeStyles-sectionTitle MuiTypography-h2 MuiTypography-noWrap"
                >
                  Conditions
                </h2>
                <div
                  class="MuiBox-root MuiBox-root"
                />
              </div>
            </div>
          </div>
          <div
            class="MuiPaper-root MuiPaper-elevation1 MuiPaper-rounded"
          >
            <div
              class="MuiBox-root MuiBox-root"
            >
              <table
                class="MuiTable-root makeStyles-table"
              >
                <thead
                  class="MuiTableHead-root"
                >
                  <tr
                    class="MuiTableRow-root MuiTableRow-head"
                  >
                    <th
                      class="MuiTableCell-root MuiTableCell-head makeStyles-headerCell"
                      scope="col"
                    >
                      Condition
                    </th>
                    <th
                      class="MuiTableCell-root MuiTableCell-head makeStyles-headerCell"
                      scope="col"
                    >
                      Status
                    </th>
                    <th
                      class="MuiTableCell-root MuiTableCell-head makeStyles-headerCell"
                      scope="col"
                    >
                      Last Transition
                    </th>
                    <th
                      class="MuiTableCell-root MuiTableCell-head makeStyles-headerCell"
                      scope="col"
                    >
                      Last Update
                    </th>
                    <th
                      class="MuiTableCell-root MuiTableCell-head makeStyles-headerCell"
                      scope="col"
                    >
                      Reason
                    </th>
                  </tr>
                </thead>
                <tbody
                  class="MuiTableBody-root"
                >
                  <tr
                    class="MuiTableRow-root"
                  >
                    <td
                      class="MuiTableCell-root MuiTableCell-body"
                    >
                      <span
                        class="MuiTypography-root makeStyles-statusLabel  MuiTypography-body1"
                        style="background-color: rgb(240, 240, 240); color: rgba(0, 0, 0, 0.87);"
                      >
                        Initialized
                      </span>
                    </td>
                    <td
                      class="MuiTableCell-root MuiTableCell-body"
                    >
                      True
                    </td>
                    <td
                      class="MuiTableCell-root MuiTableCell-body"
                    >
                      <p
                        class="MuiTypography-root makeStyles-noWrap MuiTypography-body1"
                        title="2022-01-01T00:05:00.000Z"
                      >
                        3 months
                        <span />
                      </p>
                    </td>
                    <td
                      class="MuiTableCell-root MuiTableCell-body"
                    >
                      -
                    </td>
                    <td
                      class="MuiTableCell-root MuiTableCell-body"
                    >
                      -
                    </td>
                  </tr>
                  <tr
                    class="MuiTableRow-root"
                  >
                    <td
                      class="MuiTableCell-root MuiTableCell-body"
                    >
                      <span
                        class="MuiTypography-root makeStyles-statusLabel  MuiTypography-body1"
                        style="background-color: rgb(240, 240, 240); color: rgba(0, 0, 0, 0.87);"
                      >
                        Ready
                      </span>
                    </td>
                    <td
                      class="MuiTableCell-root MuiTableCell-body"
                    >
                      False
                    </td>
                    <td
                      class="MuiTableCell-root MuiTableCell-body"
                    >
                      <p
                        class="MuiTypography-root makeStyles-noWrap MuiTypography-body1"
                        title="2022-01-01T00:05:00.000Z"
                      >
                        3 months
                        <span />
                      </p>
                    </td>
                    <td
                      class="MuiTableCell-root MuiTableCell-body"
                    >
                      -
                    </td>
                    <td
                      class="MuiTableCell-root MuiTableCell-body"
                    >
                      <p
                        class="MuiTypography-root makeStyles-noWrap MuiTypography-body1"
                        title="containers with unready status: [imagepullbackoff]"
                      >
                        ContainersNotReady
                        <span />
                      </p>
                    </td>
                  </tr>
                  <tr
                    class="MuiTableRow-root"
                  >
                    <td
                      class="MuiTableCell-root MuiTableCell-body"
                    >
                      <span
                        class="MuiTypography-root makeStyles-statusLabel  MuiTypography-body1"
                        style="background-color: rgb(240, 240, 240); color: rgba(0, 0, 0, 0.87);"
                      >
                        ContainersReady
                      </span>
                    </td>
                    <td
                      class="MuiTableCell-root MuiTableCell-body"
                    >
                      False
                    </td>
                    <td
                      class="MuiTableCell-root MuiTableCell-body"
                    >
                      <p
                        class="MuiTypography-root makeStyles-noWrap MuiTypography-body1"
                        title="2022-01-01T00:05:00.000Z"
                      >
                        3 months
                        <span />
                      </p>
                    </td>
                    <td
                      class="MuiTableCell-root MuiTableCell-body"
                    >
                      -
                    </td>
                    <td
                      class="MuiTableCell-root MuiTableCell-body"
                    >
                      <p
                        class="MuiTypography-root makeStyles-noWrap MuiTypography-body1"
                        title="containers with unready status: [imagepullbackoff]"
                      >
                        ContainersNotReady
                        <span />
                      </p>
                    </td>
                  </tr>
                  <tr
                    class="MuiTableRow-root"
                  >
                    <td
                      class="MuiTableCell-root MuiTableCell-body"
                    >
                      <span
                        class="MuiTypography-root makeStyles-statusLabel  MuiTypography-body1"
                        style="background-color: rgb(240, 240, 240); color: rgba(0, 0, 0, 0.87);"
                      >
                        PodScheduled
                      </span>
                    </td>
                    <td
                      class="MuiTableCell-root MuiTableCell-body"
                    >
                      True
                    </td>
                    <td
                      class="MuiTableCell-root MuiTableCell-body"
                    >
                      <p
                        class="MuiTypography-root makeStyles-noWrap MuiTypography-body1"
                        title="2022-01-01T00:05:00.000Z"
                      >
                        3 months
                        <span />
                      </p>
                    </td>
                    <td
                      class="MuiTableCell-root MuiTableCell-body"
                    >
                      -
                    </td>
                    <td
                      class="MuiTableCell-root MuiTableCell-body"
                    >
                      -
                    </td>
                  </tr>
                </tbody>
              </table>
            </div>
          </div>
        </div>
        <div
          class="MuiBox-root MuiBox-root"
        >
          <div
            class="MuiGrid-root makeStyles-sectionHeader makeStyles-sectionHeader MuiGrid-container MuiGrid-spacing-xs-2 MuiGrid-align-items-xs-center MuiGrid-justify-content-xs-space-between"
          >
            <div
              class="MuiGrid-root MuiGrid-item"
            >
              <div
                class="MuiBox-root MuiBox-root"
              >
                <h2
                  class="MuiTypography-root makeStyles-sectionTitle makeStyles-sectionTitle MuiTypography-h2 MuiTypography-noWrap"
                >
                  Containers
                </h2>
                <div
                  class="MuiBox-root MuiBox-root"
                />
              </div>
            </div>
          </div>
          <div
            class="MuiPaper-root MuiPaper-elevation1 MuiPaper-rounded"
          >
            <div
              class="MuiBox-root MuiBox-root"
            />
          </div>
        </div>
        <div
          class="MuiBox-root MuiBox-root"
        >
          <div
            class="MuiPaper-root MuiPaper-elevation1 MuiPaper-rounded"
          >
            <div
              class="MuiBox-root MuiBox-root"
            >
              <div
                class="MuiBox-root MuiBox-root"
              >
                <div
                  class="MuiGrid-root makeStyles-sectionHeader makeStyles-sectionHeader MuiGrid-container MuiGrid-spacing-xs-2 MuiGrid-align-items-xs-center MuiGrid-justify-content-xs-space-between"
                >
                  <div
                    class="MuiGrid-root MuiGrid-item"
                  >
                    <div
                      class="MuiBox-root MuiBox-root"
                    >
                      <h3
                        class="MuiTypography-root makeStyles-sectionTitle makeStyles-sectionTitle MuiTypography-h3 MuiTypography-noWrap"
                      >
                        imagepullbackoff
                      </h3>
                      <div
                        class="MuiBox-root MuiBox-root"
                      />
                    </div>
                  </div>
                </div>
                <table
                  class="MuiTable-root makeStyles-table"
                >
                  <tbody
                    class="MuiTableBody-root"
                  >
                    <tr
                      class="MuiTableRow-root"
                    >
                      <th
                        class="MuiTableCell-root MuiTableCell-body makeStyles-metadataNameCell"
                        role="cell"
                        scope="row"
                      >
                        Status
                      </th>
                      <td
                        class="MuiTableCell-root MuiTableCell-body makeStyles-metadataCell"
                      >
                        <span
                          aria-describedby="container-state-message-imagepullbackoff"
                          class="MuiTypography-root makeStyles-statusLabel  MuiTypography-body1"
                          style="background-color: rgb(255, 243, 224); color: rgb(196, 69, 0);"
                        >
                          Waiting (ImagePullBackOff)
                        </span>
                        <div
                          aria-label="hidden"
                          class="MuiBox-root MuiBox-root"
                          role="tooltip"
                          style="vertical-align: bottom;"
                          title="Back-off pulling image \\"doesnotexist:nover\\""
                        >
                          <span />
                        </div>
                      </td>
                    </tr>
                    <tr
                      class="MuiTableRow-root"
                    >
                      <th
                        class="MuiTableCell-root MuiTableCell-body makeStyles-metadataNameCell"
                        role="cell"
                        scope="row"
                      >
                        Restart Count
                      </th>
                      <td
                        class="MuiTableCell-root MuiTableCell-body makeStyles-metadataCell"
                      >
                        0
                      </td>
                    </tr>
                    <tr
                      class="MuiTableRow-root"
                    >
                      <th
                        class="MuiTableCell-root MuiTableCell-body makeStyles-metadataNameCell"
                        role="cell"
                        scope="row"
                      >
                        Container ID
                      </th>
                      <td
                        class="MuiTableCell-root MuiTableCell-body makeStyles-metadataCell"
                      />
                    </tr>
                    <tr
                      class="MuiTableRow-root"
                    >
                      <th
                        class="MuiTableCell-root MuiTableCell-body makeStyles-metadataNameCell"
                        role="cell"
                        scope="row"
                      >
                        Image Pull Policy
                      </th>
                      <td
                        class="MuiTableCell-root MuiTableCell-body makeStyles-metadataCell"
                      >
                        <span
                          class="MuiTypography-root makeStyles-valueLabel MuiTypography-body1"
                        >
                          IfNotPresent
                        </span>
                      </td>
                    </tr>
                    <tr
                      class="MuiTableRow-root"
                    >
                      <th
                        class="MuiTableCell-root MuiTableCell-body makeStyles-metadataNameCell"
                        role="cell"
                        scope="row"
                      >
                        Image
                      </th>
                      <td
                        class="MuiTableCell-root MuiTableCell-body makeStyles-metadataCell"
                      >
                        <p
                          class="MuiTypography-root MuiTypography-body1"
                        >
                          doesnotexist:nover
                        </p>
                        
                      </td>
                    </tr>
                  </tbody>
                </table>
              </div>
            </div>
          </div>
        </div>
      </div>
    </div>
    <div
      class="MuiGrid-root MuiGrid-item MuiGrid-grid-xs-12"
    >
      <div
        class="MuiBox-root MuiBox-root"
      />
    </div>
    <div
      class="MuiGrid-root MuiGrid-item MuiGrid-grid-xs-12"
    >
      <div
        class="MuiBox-root MuiBox-root"
      >
        <div
          class="MuiBox-root MuiBox-root"
        >
          <div
            class="MuiGrid-root makeStyles-sectionHeader makeStyles-sectionHeader MuiGrid-container MuiGrid-spacing-xs-2 MuiGrid-align-items-xs-center MuiGrid-justify-content-xs-space-between"
          >
            <div
              class="MuiGrid-root MuiGrid-item"
            >
              <h2
                class="MuiTypography-root makeStyles-sectionTitle makeStyles-sectionTitle MuiTypography-h2 MuiTypography-noWrap"
              >
                Events
              </h2>
            </div>
          </div>
          <div
            class="MuiPaper-root MuiPaper-elevation1 MuiPaper-rounded"
          >
            <div
              class="MuiBox-root MuiBox-root"
            >
              <table
                class="MuiTable-root makeStyles-table"
              >
                <thead
                  class="MuiTableHead-root"
                >
                  <tr
                    class="MuiTableRow-root MuiTableRow-head"
                  >
                    <th
                      class="MuiTableCell-root MuiTableCell-head makeStyles-headerCell"
                      scope="col"
                    >
                      Type
                    </th>
                    <th
                      class="MuiTableCell-root MuiTableCell-head makeStyles-headerCell"
                      scope="col"
                    >
                      Reason
                    </th>
                    <th
                      class="MuiTableCell-root MuiTableCell-head makeStyles-headerCell"
                      scope="col"
                    >
                      From
                    </th>
                    <th
                      class="MuiTableCell-root MuiTableCell-head makeStyles-headerCell"
                      scope="col"
                    >
                      Message
                    </th>
                    <th
                      class="MuiTableCell-root MuiTableCell-head makeStyles-headerCell makeStyles-sortCell"
                      scope="col"
                    >
                      Age
                      <button
                        aria-label="sort swap"
                        class="MuiButtonBase-root MuiIconButton-root MuiIconButton-sizeSmall"
                        tabindex="0"
                        type="button"
                      >
                        <span
                          class="MuiIconButton-label"
                        >
                          <span />
                        </span>
                        <span
                          class="MuiTouchRipple-root"
                        />
                      </button>
                    </th>
                  </tr>
                </thead>
                <tbody
                  class="MuiTableBody-root"
                >
                  <tr
                    class="MuiTableRow-root"
                  >
                    <td
                      class="MuiTableCell-root MuiTableCell-body"
                    >
                      Normal
                    </td>
                    <td
                      class="MuiTableCell-root MuiTableCell-body"
                    >
                      Created
                    </td>
                    <td
                      class="MuiTableCell-root MuiTableCell-body"
                    >
                      kubelet
                    </td>
                    <td
                      class="MuiTableCell-root MuiTableCell-body"
                    >
                      Created
                    </td>
                    <td
                      class="MuiTableCell-root MuiTableCell-body"
                    >
                      <p
                        class="MuiTypography-root makeStyles-noWrap MuiTypography-body1"
                        title="2021-03-01T00:00:00.000Z"
                      >
                        3mo
                        <span />
                      </p>
                    </td>
                  </tr>
                </tbody>
              </table>
            </div>
          </div>
        </div>
      </div>
    </div>
  </div>
  ;
</div>
`;

exports[`Storyshots Pod/PodDetailsView Running 1`] = `
<div>
  <div
    class="MuiGrid-root MuiGrid-container MuiGrid-spacing-xs-1"
  >
    <div
      class="MuiGrid-root MuiGrid-item MuiGrid-grid-xs-12"
    >
      <div
        class="MuiBox-root MuiBox-root"
      >
        <button
          class="MuiButtonBase-root MuiButton-root MuiButton-text MuiButton-textSizeSmall MuiButton-sizeSmall"
          tabindex="0"
          type="button"
        >
          <span
            class="MuiButton-label"
          >
            <span
              class="MuiButton-startIcon MuiButton-iconSizeSmall"
            >
              <span />
            </span>
            <p
              class="MuiTypography-root MuiTypography-body1"
              style="padding-top: 3px;"
            >
              Back
            </p>
          </span>
          <span
            class="MuiTouchRipple-root"
          />
        </button>
        <div
          class="MuiBox-root MuiBox-root"
        >
          <div
            class="MuiGrid-root makeStyles-sectionHeader makeStyles-sectionHeader MuiGrid-container MuiGrid-spacing-xs-2 MuiGrid-align-items-xs-center MuiGrid-justify-content-xs-space-between"
          >
            <div
              class="MuiGrid-root MuiGrid-item"
            >
              <div
                class="MuiBox-root MuiBox-root"
              >
                <h1
                  class="MuiTypography-root makeStyles-sectionTitle makeStyles-sectionTitle MuiTypography-h1 MuiTypography-noWrap"
                >
                  Pod
                </h1>
                <div
                  class="MuiBox-root MuiBox-root"
                />
              </div>
            </div>
            <div
              class="MuiGrid-root MuiGrid-item"
            >
              <div
                class="MuiGrid-root MuiGrid-container MuiGrid-item MuiGrid-align-items-xs-center MuiGrid-justify-content-xs-flex-end"
              >
                <div
                  class="MuiGrid-root MuiGrid-item"
                />
                <div
                  class="MuiGrid-root MuiGrid-item"
                />
                <div
                  class="MuiGrid-root MuiGrid-item"
                />
                <div
                  class="MuiGrid-root MuiGrid-item"
                />
                <div
                  class="MuiGrid-root MuiGrid-item"
                />
              </div>
            </div>
          </div>
          <div
            class="MuiPaper-root MuiPaper-elevation1 MuiPaper-rounded"
          >
            <div
              aria-busy="false"
              aria-live="polite"
              class="MuiBox-root MuiBox-root"
            >
              <table
                class="MuiTable-root makeStyles-table"
              >
                <tbody
                  class="MuiTableBody-root"
                >
                  <tr
                    class="MuiTableRow-root"
                  >
                    <th
                      class="MuiTableCell-root MuiTableCell-body makeStyles-metadataNameCell"
                      role="cell"
                      scope="row"
                    >
                      Name
                    </th>
                    <td
                      class="MuiTableCell-root MuiTableCell-body makeStyles-metadataCell"
                    >
                      <span
                        class="MuiTypography-root makeStyles-valueLabel MuiTypography-body1"
                      >
                        running
                      </span>
                    </td>
                  </tr>
                  <tr
                    class="MuiTableRow-root"
                  >
                    <th
                      class="MuiTableCell-root MuiTableCell-body makeStyles-metadataNameCell"
                      role="cell"
                      scope="row"
                    >
                      Namespace
                    </th>
                    <td
                      class="MuiTableCell-root MuiTableCell-body makeStyles-metadataCell"
                    >
                      <span
                        class="MuiTypography-root makeStyles-valueLabel MuiTypography-body1"
                      >
                        default
                      </span>
                    </td>
                  </tr>
                  <tr
                    class="MuiTableRow-root"
                  >
                    <th
                      class="MuiTableCell-root MuiTableCell-body makeStyles-metadataNameCell"
                      role="cell"
                      scope="row"
                    >
                      Creation
                    </th>
                    <td
                      class="MuiTableCell-root MuiTableCell-body makeStyles-metadataCell"
                    >
                      <span
                        class="MuiTypography-root makeStyles-valueLabel MuiTypography-body1"
                      >
                        2022-01-01T00:00:00.000Z
                      </span>
                    </td>
                  </tr>
                  <tr
                    class="MuiTableRow-root"
                  >
                    <th
                      class="MuiTableCell-root MuiTableCell-body makeStyles-metadataNameCell"
                      role="cell"
                      scope="row"
                    >
                      State
                    </th>
                    <td
                      class="MuiTableCell-root MuiTableCell-body makeStyles-metadataCell"
                    >
                      <div
                        class="MuiBox-root MuiBox-root"
                        title=""
                      >
                        <span
                          class="MuiTypography-root makeStyles-statusLabel  MuiTypography-body1"
                          style="background-color: rgb(232, 245, 233); color: rgb(46, 125, 50);"
                        >
                          Running
                        </span>
                      </div>
                    </td>
                  </tr>
                  <tr
                    class="MuiTableRow-root"
                  >
                    <th
                      class="MuiTableCell-root MuiTableCell-body makeStyles-metadataNameCell"
                      role="cell"
                      scope="row"
                    >
                      Node
                    </th>
                    <td
                      class="MuiTableCell-root MuiTableCell-body makeStyles-metadataCell"
                    >
                      <a
                        class="MuiTypography-root MuiLink-root MuiLink-underlineHover MuiTypography-colorPrimary"
                        href="/"
                      >
                        my-node
                      </a>
                    </td>
                  </tr>
                  <tr
                    class="MuiTableRow-root"
                  >
                    <th
                      class="MuiTableCell-root MuiTableCell-body makeStyles-metadataNameCell"
                      role="cell"
                      scope="row"
                    >
                      Host IP
                    </th>
                    <td
                      class="MuiTableCell-root MuiTableCell-body makeStyles-metadataCell"
                    >
                      <span
                        class="MuiTypography-root makeStyles-valueLabel MuiTypography-body1"
                      >
                        0.0.0.1
                      </span>
                    </td>
                  </tr>
                  <tr
                    class="MuiTableRow-root"
                  >
                    <th
                      class="MuiTableCell-root MuiTableCell-body makeStyles-metadataNameCell"
                      role="cell"
                      scope="row"
                    >
                      Pod IP
                    </th>
                    <td
                      class="MuiTableCell-root MuiTableCell-body makeStyles-metadataCell"
                    >
                      <span
                        class="MuiTypography-root makeStyles-valueLabel MuiTypography-body1"
                      >
                        0.0.0.2
                      </span>
                    </td>
                  </tr>
                </tbody>
              </table>
            </div>
          </div>
        </div>
      </div>
    </div>
    <div
      class="MuiGrid-root MuiGrid-item MuiGrid-grid-xs-12"
    >
      <div
        class="MuiBox-root MuiBox-root"
      >
        <div
          class="MuiBox-root MuiBox-root"
        >
          <div
            class="MuiGrid-root makeStyles-sectionHeader makeStyles-sectionHeader MuiGrid-container MuiGrid-spacing-xs-2 MuiGrid-align-items-xs-center MuiGrid-justify-content-xs-space-between"
          >
            <div
              class="MuiGrid-root MuiGrid-item"
            >
              <div
                class="MuiBox-root MuiBox-root"
              >
                <h2
                  class="MuiTypography-root makeStyles-sectionTitle makeStyles-sectionTitle MuiTypography-h2 MuiTypography-noWrap"
                >
                  Conditions
                </h2>
                <div
                  class="MuiBox-root MuiBox-root"
                />
              </div>
            </div>
          </div>
          <div
            class="MuiPaper-root MuiPaper-elevation1 MuiPaper-rounded"
          >
            <div
              class="MuiBox-root MuiBox-root"
            >
              <table
                class="MuiTable-root makeStyles-table"
              >
                <thead
                  class="MuiTableHead-root"
                >
                  <tr
                    class="MuiTableRow-root MuiTableRow-head"
                  >
                    <th
                      class="MuiTableCell-root MuiTableCell-head makeStyles-headerCell"
                      scope="col"
                    >
                      Condition
                    </th>
                    <th
                      class="MuiTableCell-root MuiTableCell-head makeStyles-headerCell"
                      scope="col"
                    >
                      Status
                    </th>
                    <th
                      class="MuiTableCell-root MuiTableCell-head makeStyles-headerCell"
                      scope="col"
                    >
                      Last Transition
                    </th>
                    <th
                      class="MuiTableCell-root MuiTableCell-head makeStyles-headerCell"
                      scope="col"
                    >
                      Last Update
                    </th>
                    <th
                      class="MuiTableCell-root MuiTableCell-head makeStyles-headerCell"
                      scope="col"
                    >
                      Reason
                    </th>
                  </tr>
                </thead>
                <tbody
                  class="MuiTableBody-root"
                >
                  <tr
                    class="MuiTableRow-root"
                  >
                    <td
                      class="MuiTableCell-root MuiTableCell-body"
                    >
                      <span
                        class="MuiTypography-root makeStyles-statusLabel  MuiTypography-body1"
                        style="background-color: rgb(240, 240, 240); color: rgba(0, 0, 0, 0.87);"
                      >
                        Initialized
                      </span>
                    </td>
                    <td
                      class="MuiTableCell-root MuiTableCell-body"
                    >
                      True
                    </td>
                    <td
                      class="MuiTableCell-root MuiTableCell-body"
                    >
                      <p
                        class="MuiTypography-root makeStyles-noWrap MuiTypography-body1"
                        title="2022-01-01T00:05:00.000Z"
                      >
                        3 months
                        <span />
                      </p>
                    </td>
                    <td
                      class="MuiTableCell-root MuiTableCell-body"
                    >
                      -
                    </td>
                    <td
                      class="MuiTableCell-root MuiTableCell-body"
                    >
                      -
                    </td>
                  </tr>
                  <tr
                    class="MuiTableRow-root"
                  >
                    <td
                      class="MuiTableCell-root MuiTableCell-body"
                    >
                      <span
                        class="MuiTypography-root makeStyles-statusLabel  MuiTypography-body1"
                        style="background-color: rgb(240, 240, 240); color: rgba(0, 0, 0, 0.87);"
                      >
                        Ready
                      </span>
                    </td>
                    <td
                      class="MuiTableCell-root MuiTableCell-body"
                    >
                      True
                    </td>
                    <td
                      class="MuiTableCell-root MuiTableCell-body"
                    >
                      <p
                        class="MuiTypography-root makeStyles-noWrap MuiTypography-body1"
                        title="2022-01-01T00:05:00.000Z"
                      >
                        3 months
                        <span />
                      </p>
                    </td>
                    <td
                      class="MuiTableCell-root MuiTableCell-body"
                    >
                      -
                    </td>
                    <td
                      class="MuiTableCell-root MuiTableCell-body"
                    >
                      -
                    </td>
                  </tr>
                  <tr
                    class="MuiTableRow-root"
                  >
                    <td
                      class="MuiTableCell-root MuiTableCell-body"
                    >
                      <span
                        class="MuiTypography-root makeStyles-statusLabel  MuiTypography-body1"
                        style="background-color: rgb(240, 240, 240); color: rgba(0, 0, 0, 0.87);"
                      >
                        ContainersReady
                      </span>
                    </td>
                    <td
                      class="MuiTableCell-root MuiTableCell-body"
                    >
                      True
                    </td>
                    <td
                      class="MuiTableCell-root MuiTableCell-body"
                    >
                      <p
                        class="MuiTypography-root makeStyles-noWrap MuiTypography-body1"
                        title="2022-01-01T00:05:00.000Z"
                      >
                        3 months
                        <span />
                      </p>
                    </td>
                    <td
                      class="MuiTableCell-root MuiTableCell-body"
                    >
                      -
                    </td>
                    <td
                      class="MuiTableCell-root MuiTableCell-body"
                    >
                      -
                    </td>
                  </tr>
                  <tr
                    class="MuiTableRow-root"
                  >
                    <td
                      class="MuiTableCell-root MuiTableCell-body"
                    >
                      <span
                        class="MuiTypography-root makeStyles-statusLabel  MuiTypography-body1"
                        style="background-color: rgb(240, 240, 240); color: rgba(0, 0, 0, 0.87);"
                      >
                        PodScheduled
                      </span>
                    </td>
                    <td
                      class="MuiTableCell-root MuiTableCell-body"
                    >
                      True
                    </td>
                    <td
                      class="MuiTableCell-root MuiTableCell-body"
                    >
                      <p
                        class="MuiTypography-root makeStyles-noWrap MuiTypography-body1"
                        title="2022-01-01T00:05:00.000Z"
                      >
                        3 months
                        <span />
                      </p>
                    </td>
                    <td
                      class="MuiTableCell-root MuiTableCell-body"
                    >
                      -
                    </td>
                    <td
                      class="MuiTableCell-root MuiTableCell-body"
                    >
                      -
                    </td>
                  </tr>
                </tbody>
              </table>
            </div>
          </div>
        </div>
        <div
          class="MuiBox-root MuiBox-root"
        >
          <div
            class="MuiGrid-root makeStyles-sectionHeader makeStyles-sectionHeader MuiGrid-container MuiGrid-spacing-xs-2 MuiGrid-align-items-xs-center MuiGrid-justify-content-xs-space-between"
          >
            <div
              class="MuiGrid-root MuiGrid-item"
            >
              <div
                class="MuiBox-root MuiBox-root"
              >
                <h2
                  class="MuiTypography-root makeStyles-sectionTitle makeStyles-sectionTitle MuiTypography-h2 MuiTypography-noWrap"
                >
                  Containers
                </h2>
                <div
                  class="MuiBox-root MuiBox-root"
                />
              </div>
            </div>
          </div>
          <div
            class="MuiPaper-root MuiPaper-elevation1 MuiPaper-rounded"
          >
            <div
              class="MuiBox-root MuiBox-root"
            />
          </div>
        </div>
        <div
          class="MuiBox-root MuiBox-root"
        >
          <div
            class="MuiPaper-root MuiPaper-elevation1 MuiPaper-rounded"
          >
            <div
              class="MuiBox-root MuiBox-root"
            >
              <div
                class="MuiBox-root MuiBox-root"
              >
                <div
                  class="MuiGrid-root makeStyles-sectionHeader makeStyles-sectionHeader MuiGrid-container MuiGrid-spacing-xs-2 MuiGrid-align-items-xs-center MuiGrid-justify-content-xs-space-between"
                >
                  <div
                    class="MuiGrid-root MuiGrid-item"
                  >
                    <div
                      class="MuiBox-root MuiBox-root"
                    >
                      <h3
                        class="MuiTypography-root makeStyles-sectionTitle makeStyles-sectionTitle MuiTypography-h3 MuiTypography-noWrap"
                      >
                        nginx
                      </h3>
                      <div
                        class="MuiBox-root MuiBox-root"
                      />
                    </div>
                  </div>
                </div>
                <table
                  class="MuiTable-root makeStyles-table"
                >
                  <tbody
                    class="MuiTableBody-root"
                  >
                    <tr
                      class="MuiTableRow-root"
                    >
                      <th
                        class="MuiTableCell-root MuiTableCell-body makeStyles-metadataNameCell"
                        role="cell"
                        scope="row"
                      >
                        Status
                      </th>
                      <td
                        class="MuiTableCell-root MuiTableCell-body makeStyles-metadataCell"
                      >
                        <span
                          aria-describedby="container-state-message-nginx"
                          class="MuiTypography-root makeStyles-statusLabel  MuiTypography-body1"
                          style="background-color: rgb(232, 245, 233); color: rgb(46, 125, 50);"
                        >
                          Running
                        </span>
                      </td>
                    </tr>
                    <tr
                      class="MuiTableRow-root"
                    >
                      <th
                        class="MuiTableCell-root MuiTableCell-body makeStyles-metadataNameCell"
                        role="cell"
                        scope="row"
                      >
                        Restart Count
                      </th>
                      <td
                        class="MuiTableCell-root MuiTableCell-body makeStyles-metadataCell"
                      >
                        0
                      </td>
                    </tr>
                    <tr
                      class="MuiTableRow-root"
                    >
                      <th
                        class="MuiTableCell-root MuiTableCell-body makeStyles-metadataNameCell"
                        role="cell"
                        scope="row"
                      >
                        Container ID
                      </th>
                      <td
                        class="MuiTableCell-root MuiTableCell-body makeStyles-metadataCell"
                      >
                        <span
                          class="MuiTypography-root makeStyles-valueLabel MuiTypography-body1"
                        >
                          containerd://f8eb12a25a065d170b68cee522d431f4920fe083bf9cf53a4a576d60b8641584
                        </span>
                      </td>
                    </tr>
                    <tr
                      class="MuiTableRow-root"
                    >
                      <th
                        class="MuiTableCell-root MuiTableCell-body makeStyles-metadataNameCell"
                        role="cell"
                        scope="row"
                      >
                        Image Pull Policy
                      </th>
                      <td
                        class="MuiTableCell-root MuiTableCell-body makeStyles-metadataCell"
                      >
                        <span
                          class="MuiTypography-root makeStyles-valueLabel MuiTypography-body1"
                        >
                          IfNotPresent
                        </span>
                      </td>
                    </tr>
                    <tr
                      class="MuiTableRow-root"
                    >
                      <th
                        class="MuiTableCell-root MuiTableCell-body makeStyles-metadataNameCell"
                        role="cell"
                        scope="row"
                      >
                        Image
                      </th>
                      <td
                        class="MuiTableCell-root MuiTableCell-body makeStyles-metadataCell"
                      >
                        <p
                          class="MuiTypography-root MuiTypography-body1"
                        >
                          nginx:1.14.2
                        </p>
                        <p
                          class="MuiTypography-root makeStyles-imageID MuiTypography-body1"
                        >
                          <span
                            class="MuiTypography-root MuiTypography-body1"
                            style="font-weight: bold;"
                          >
                            ID:
                          </span>
                           
                          docker.io/library/nginx@sha256:f7988fb6c02e0ce69257d9bd9cf37ae20a60f1df7563c3a2a6abe24160306b8d
                        </p>
                      </td>
                    </tr>
                    <tr
                      class="MuiTableRow-root"
                    >
                      <th
                        class="MuiTableCell-root MuiTableCell-body makeStyles-metadataNameCell"
                        role="cell"
                        scope="row"
                      >
                        Ports
                      </th>
                      <td
                        class="MuiTableCell-root MuiTableCell-body makeStyles-metadataCell"
                      >
                        <div
                          class="MuiGrid-root MuiGrid-container"
                        >
                          <div
                            class="MuiGrid-root MuiGrid-item MuiGrid-grid-xs-12"
                          >
                            <div
                              class="MuiBox-root MuiBox-root"
                            >
                              <div
                                class="MuiBox-root MuiBox-root"
                              >
                                <span
                                  class="MuiTypography-root makeStyles-valueLabel MuiTypography-body1"
                                >
                                  TCP:
                                </span>
                                <span
                                  class="MuiTypography-root makeStyles-valueLabel MuiTypography-body1"
                                >
                                  80
                                </span>
                              </div>
                            </div>
                          </div>
                        </div>
                      </td>
                    </tr>
                  </tbody>
                </table>
              </div>
            </div>
          </div>
        </div>
      </div>
    </div>
    <div
      class="MuiGrid-root MuiGrid-item MuiGrid-grid-xs-12"
    >
      <div
        class="MuiBox-root MuiBox-root"
      />
    </div>
    <div
      class="MuiGrid-root MuiGrid-item MuiGrid-grid-xs-12"
    >
      <div
        class="MuiBox-root MuiBox-root"
      >
        <div
          class="MuiBox-root MuiBox-root"
        >
          <div
            class="MuiGrid-root makeStyles-sectionHeader makeStyles-sectionHeader MuiGrid-container MuiGrid-spacing-xs-2 MuiGrid-align-items-xs-center MuiGrid-justify-content-xs-space-between"
          >
            <div
              class="MuiGrid-root MuiGrid-item"
            >
              <h2
                class="MuiTypography-root makeStyles-sectionTitle makeStyles-sectionTitle MuiTypography-h2 MuiTypography-noWrap"
              >
                Events
              </h2>
            </div>
          </div>
          <div
            class="MuiPaper-root MuiPaper-elevation1 MuiPaper-rounded"
          >
            <div
              class="MuiBox-root MuiBox-root"
            >
              <table
                class="MuiTable-root makeStyles-table"
              >
                <thead
                  class="MuiTableHead-root"
                >
                  <tr
                    class="MuiTableRow-root MuiTableRow-head"
                  >
                    <th
                      class="MuiTableCell-root MuiTableCell-head makeStyles-headerCell"
                      scope="col"
                    >
                      Type
                    </th>
                    <th
                      class="MuiTableCell-root MuiTableCell-head makeStyles-headerCell"
                      scope="col"
                    >
                      Reason
                    </th>
                    <th
                      class="MuiTableCell-root MuiTableCell-head makeStyles-headerCell"
                      scope="col"
                    >
                      From
                    </th>
                    <th
                      class="MuiTableCell-root MuiTableCell-head makeStyles-headerCell"
                      scope="col"
                    >
                      Message
                    </th>
                    <th
                      class="MuiTableCell-root MuiTableCell-head makeStyles-headerCell makeStyles-sortCell"
                      scope="col"
                    >
                      Age
                      <button
                        aria-label="sort swap"
                        class="MuiButtonBase-root MuiIconButton-root MuiIconButton-sizeSmall"
                        tabindex="0"
                        type="button"
                      >
                        <span
                          class="MuiIconButton-label"
                        >
                          <span />
                        </span>
                        <span
                          class="MuiTouchRipple-root"
                        />
                      </button>
                    </th>
                  </tr>
                </thead>
                <tbody
                  class="MuiTableBody-root"
                >
                  <tr
                    class="MuiTableRow-root"
                  >
                    <td
                      class="MuiTableCell-root MuiTableCell-body"
                    >
                      Normal
                    </td>
                    <td
                      class="MuiTableCell-root MuiTableCell-body"
                    >
                      Created
                    </td>
                    <td
                      class="MuiTableCell-root MuiTableCell-body"
                    >
                      kubelet
                    </td>
                    <td
                      class="MuiTableCell-root MuiTableCell-body"
                    >
                      Created
                    </td>
                    <td
                      class="MuiTableCell-root MuiTableCell-body"
                    >
                      <p
                        class="MuiTypography-root makeStyles-noWrap MuiTypography-body1"
                        title="2021-03-01T00:00:00.000Z"
                      >
                        3mo
                        <span />
                      </p>
                    </td>
                  </tr>
                </tbody>
              </table>
            </div>
          </div>
        </div>
      </div>
    </div>
  </div>
  ;
</div>
`;

exports[`Storyshots Pod/PodDetailsView Successful 1`] = `
<div>
  <div
    class="MuiGrid-root MuiGrid-container MuiGrid-spacing-xs-1"
  >
    <div
      class="MuiGrid-root MuiGrid-item MuiGrid-grid-xs-12"
    >
      <div
        class="MuiBox-root MuiBox-root"
      >
        <button
          class="MuiButtonBase-root MuiButton-root MuiButton-text MuiButton-textSizeSmall MuiButton-sizeSmall"
          tabindex="0"
          type="button"
        >
          <span
            class="MuiButton-label"
          >
            <span
              class="MuiButton-startIcon MuiButton-iconSizeSmall"
            >
              <span />
            </span>
            <p
              class="MuiTypography-root MuiTypography-body1"
              style="padding-top: 3px;"
            >
              Back
            </p>
          </span>
          <span
            class="MuiTouchRipple-root"
          />
        </button>
        <div
          class="MuiBox-root MuiBox-root"
        >
          <div
            class="MuiGrid-root makeStyles-sectionHeader makeStyles-sectionHeader MuiGrid-container MuiGrid-spacing-xs-2 MuiGrid-align-items-xs-center MuiGrid-justify-content-xs-space-between"
          >
            <div
              class="MuiGrid-root MuiGrid-item"
            >
              <div
                class="MuiBox-root MuiBox-root"
              >
                <h1
                  class="MuiTypography-root makeStyles-sectionTitle makeStyles-sectionTitle MuiTypography-h1 MuiTypography-noWrap"
                >
                  Pod
                </h1>
                <div
                  class="MuiBox-root MuiBox-root"
                />
              </div>
            </div>
            <div
              class="MuiGrid-root MuiGrid-item"
            >
              <div
                class="MuiGrid-root MuiGrid-container MuiGrid-item MuiGrid-align-items-xs-center MuiGrid-justify-content-xs-flex-end"
              >
                <div
                  class="MuiGrid-root MuiGrid-item"
                />
                <div
                  class="MuiGrid-root MuiGrid-item"
                />
                <div
                  class="MuiGrid-root MuiGrid-item"
                />
                <div
                  class="MuiGrid-root MuiGrid-item"
                />
                <div
                  class="MuiGrid-root MuiGrid-item"
                />
              </div>
            </div>
          </div>
          <div
            class="MuiPaper-root MuiPaper-elevation1 MuiPaper-rounded"
          >
            <div
              aria-busy="false"
              aria-live="polite"
              class="MuiBox-root MuiBox-root"
            >
              <table
                class="MuiTable-root makeStyles-table"
              >
                <tbody
                  class="MuiTableBody-root"
                >
                  <tr
                    class="MuiTableRow-root"
                  >
                    <th
                      class="MuiTableCell-root MuiTableCell-body makeStyles-metadataNameCell"
                      role="cell"
                      scope="row"
                    >
                      Name
                    </th>
                    <td
                      class="MuiTableCell-root MuiTableCell-body makeStyles-metadataCell"
                    >
                      <span
                        class="MuiTypography-root makeStyles-valueLabel MuiTypography-body1"
                      >
                        successful
                      </span>
                    </td>
                  </tr>
                  <tr
                    class="MuiTableRow-root"
                  >
                    <th
                      class="MuiTableCell-root MuiTableCell-body makeStyles-metadataNameCell"
                      role="cell"
                      scope="row"
                    >
                      Namespace
                    </th>
                    <td
                      class="MuiTableCell-root MuiTableCell-body makeStyles-metadataCell"
                    >
                      <span
                        class="MuiTypography-root makeStyles-valueLabel MuiTypography-body1"
                      >
                        default
                      </span>
                    </td>
                  </tr>
                  <tr
                    class="MuiTableRow-root"
                  >
                    <th
                      class="MuiTableCell-root MuiTableCell-body makeStyles-metadataNameCell"
                      role="cell"
                      scope="row"
                    >
                      Creation
                    </th>
                    <td
                      class="MuiTableCell-root MuiTableCell-body makeStyles-metadataCell"
                    >
                      <span
                        class="MuiTypography-root makeStyles-valueLabel MuiTypography-body1"
                      >
                        2022-01-01T00:00:00.000Z
                      </span>
                    </td>
                  </tr>
                  <tr
                    class="MuiTableRow-root"
                  >
                    <th
                      class="MuiTableCell-root MuiTableCell-body makeStyles-metadataNameCell"
                      role="cell"
                      scope="row"
                    >
                      State
                    </th>
                    <td
                      class="MuiTableCell-root MuiTableCell-body makeStyles-metadataCell"
                    >
                      <div
                        class="MuiBox-root MuiBox-root"
                        title=""
                      >
                        <span
                          class="MuiTypography-root makeStyles-statusLabel  MuiTypography-body1"
                          style="background-color: rgb(232, 245, 233); color: rgb(46, 125, 50);"
                        >
                          Completed
                        </span>
                      </div>
                    </td>
                  </tr>
                  <tr
                    class="MuiTableRow-root"
                  >
                    <th
                      class="MuiTableCell-root MuiTableCell-body makeStyles-metadataNameCell"
                      role="cell"
                      scope="row"
                    >
                      Node
                    </th>
                    <td
                      class="MuiTableCell-root MuiTableCell-body makeStyles-metadataCell"
                    >
                      <a
                        class="MuiTypography-root MuiLink-root MuiLink-underlineHover MuiTypography-colorPrimary"
                        href="/"
                      >
                        my-node
                      </a>
                    </td>
                  </tr>
                  <tr
                    class="MuiTableRow-root"
                  >
                    <th
                      class="MuiTableCell-root MuiTableCell-body makeStyles-metadataNameCell"
                      role="cell"
                      scope="row"
                    >
                      Host IP
                    </th>
                    <td
                      class="MuiTableCell-root MuiTableCell-body makeStyles-metadataCell"
                    >
                      <span
                        class="MuiTypography-root makeStyles-valueLabel MuiTypography-body1"
                      >
                        0.0.0.1
                      </span>
                    </td>
                  </tr>
                  <tr
                    class="MuiTableRow-root"
                  >
                    <th
                      class="MuiTableCell-root MuiTableCell-body makeStyles-metadataNameCell"
                      role="cell"
                      scope="row"
                    >
                      Pod IP
                    </th>
                    <td
                      class="MuiTableCell-root MuiTableCell-body makeStyles-metadataCell"
                    >
                      <span
                        class="MuiTypography-root makeStyles-valueLabel MuiTypography-body1"
                      >
                        0.0.0.2
                      </span>
                    </td>
                  </tr>
                </tbody>
              </table>
            </div>
          </div>
        </div>
      </div>
    </div>
    <div
      class="MuiGrid-root MuiGrid-item MuiGrid-grid-xs-12"
    >
      <div
        class="MuiBox-root MuiBox-root"
      >
        <div
          class="MuiBox-root MuiBox-root"
        >
          <div
            class="MuiGrid-root makeStyles-sectionHeader makeStyles-sectionHeader MuiGrid-container MuiGrid-spacing-xs-2 MuiGrid-align-items-xs-center MuiGrid-justify-content-xs-space-between"
          >
            <div
              class="MuiGrid-root MuiGrid-item"
            >
              <div
                class="MuiBox-root MuiBox-root"
              >
                <h2
                  class="MuiTypography-root makeStyles-sectionTitle makeStyles-sectionTitle MuiTypography-h2 MuiTypography-noWrap"
                >
                  Conditions
                </h2>
                <div
                  class="MuiBox-root MuiBox-root"
                />
              </div>
            </div>
          </div>
          <div
            class="MuiPaper-root MuiPaper-elevation1 MuiPaper-rounded"
          >
            <div
              class="MuiBox-root MuiBox-root"
            >
              <table
                class="MuiTable-root makeStyles-table"
              >
                <thead
                  class="MuiTableHead-root"
                >
                  <tr
                    class="MuiTableRow-root MuiTableRow-head"
                  >
                    <th
                      class="MuiTableCell-root MuiTableCell-head makeStyles-headerCell"
                      scope="col"
                    >
                      Condition
                    </th>
                    <th
                      class="MuiTableCell-root MuiTableCell-head makeStyles-headerCell"
                      scope="col"
                    >
                      Status
                    </th>
                    <th
                      class="MuiTableCell-root MuiTableCell-head makeStyles-headerCell"
                      scope="col"
                    >
                      Last Transition
                    </th>
                    <th
                      class="MuiTableCell-root MuiTableCell-head makeStyles-headerCell"
                      scope="col"
                    >
                      Last Update
                    </th>
                    <th
                      class="MuiTableCell-root MuiTableCell-head makeStyles-headerCell"
                      scope="col"
                    >
                      Reason
                    </th>
                  </tr>
                </thead>
                <tbody
                  class="MuiTableBody-root"
                >
                  <tr
                    class="MuiTableRow-root"
                  >
                    <td
                      class="MuiTableCell-root MuiTableCell-body"
                    >
                      <span
                        class="MuiTypography-root makeStyles-statusLabel  MuiTypography-body1"
                        style="background-color: rgb(240, 240, 240); color: rgba(0, 0, 0, 0.87);"
                      >
                        Initialized
                      </span>
                    </td>
                    <td
                      class="MuiTableCell-root MuiTableCell-body"
                    >
                      True
                    </td>
                    <td
                      class="MuiTableCell-root MuiTableCell-body"
                    >
                      <p
                        class="MuiTypography-root makeStyles-noWrap MuiTypography-body1"
                        title="2022-01-01T00:05:00.000Z"
                      >
                        3 months
                        <span />
                      </p>
                    </td>
                    <td
                      class="MuiTableCell-root MuiTableCell-body"
                    >
                      -
                    </td>
                    <td
                      class="MuiTableCell-root MuiTableCell-body"
                    >
                      <p
                        class="MuiTypography-root makeStyles-noWrap MuiTypography-body1"
                        title=""
                      >
                        PodCompleted
                      </p>
                    </td>
                  </tr>
                  <tr
                    class="MuiTableRow-root"
                  >
                    <td
                      class="MuiTableCell-root MuiTableCell-body"
                    >
                      <span
                        class="MuiTypography-root makeStyles-statusLabel  MuiTypography-body1"
                        style="background-color: rgb(240, 240, 240); color: rgba(0, 0, 0, 0.87);"
                      >
                        Ready
                      </span>
                    </td>
                    <td
                      class="MuiTableCell-root MuiTableCell-body"
                    >
                      False
                    </td>
                    <td
                      class="MuiTableCell-root MuiTableCell-body"
                    >
                      <p
                        class="MuiTypography-root makeStyles-noWrap MuiTypography-body1"
                        title="2022-01-01T00:05:00.000Z"
                      >
                        3 months
                        <span />
                      </p>
                    </td>
                    <td
                      class="MuiTableCell-root MuiTableCell-body"
                    >
                      -
                    </td>
                    <td
                      class="MuiTableCell-root MuiTableCell-body"
                    >
                      <p
                        class="MuiTypography-root makeStyles-noWrap MuiTypography-body1"
                        title=""
                      >
                        PodCompleted
                      </p>
                    </td>
                  </tr>
                  <tr
                    class="MuiTableRow-root"
                  >
                    <td
                      class="MuiTableCell-root MuiTableCell-body"
                    >
                      <span
                        class="MuiTypography-root makeStyles-statusLabel  MuiTypography-body1"
                        style="background-color: rgb(240, 240, 240); color: rgba(0, 0, 0, 0.87);"
                      >
                        ContainersReady
                      </span>
                    </td>
                    <td
                      class="MuiTableCell-root MuiTableCell-body"
                    >
                      False
                    </td>
                    <td
                      class="MuiTableCell-root MuiTableCell-body"
                    >
                      <p
                        class="MuiTypography-root makeStyles-noWrap MuiTypography-body1"
                        title="2022-01-01T00:05:00.000Z"
                      >
                        3 months
                        <span />
                      </p>
                    </td>
                    <td
                      class="MuiTableCell-root MuiTableCell-body"
                    >
                      -
                    </td>
                    <td
                      class="MuiTableCell-root MuiTableCell-body"
                    >
                      <p
                        class="MuiTypography-root makeStyles-noWrap MuiTypography-body1"
                        title=""
                      >
                        PodCompleted
                      </p>
                    </td>
                  </tr>
                  <tr
                    class="MuiTableRow-root"
                  >
                    <td
                      class="MuiTableCell-root MuiTableCell-body"
                    >
                      <span
                        class="MuiTypography-root makeStyles-statusLabel  MuiTypography-body1"
                        style="background-color: rgb(240, 240, 240); color: rgba(0, 0, 0, 0.87);"
                      >
                        PodScheduled
                      </span>
                    </td>
                    <td
                      class="MuiTableCell-root MuiTableCell-body"
                    >
                      True
                    </td>
                    <td
                      class="MuiTableCell-root MuiTableCell-body"
                    >
                      <p
                        class="MuiTypography-root makeStyles-noWrap MuiTypography-body1"
                        title="2022-01-01T00:05:00.000Z"
                      >
                        3 months
                        <span />
                      </p>
                    </td>
                    <td
                      class="MuiTableCell-root MuiTableCell-body"
                    >
                      -
                    </td>
                    <td
                      class="MuiTableCell-root MuiTableCell-body"
                    >
                      -
                    </td>
                  </tr>
                </tbody>
              </table>
            </div>
          </div>
        </div>
        <div
          class="MuiBox-root MuiBox-root"
        >
          <div
            class="MuiGrid-root makeStyles-sectionHeader makeStyles-sectionHeader MuiGrid-container MuiGrid-spacing-xs-2 MuiGrid-align-items-xs-center MuiGrid-justify-content-xs-space-between"
          >
            <div
              class="MuiGrid-root MuiGrid-item"
            >
              <div
                class="MuiBox-root MuiBox-root"
              >
                <h2
                  class="MuiTypography-root makeStyles-sectionTitle makeStyles-sectionTitle MuiTypography-h2 MuiTypography-noWrap"
                >
                  Containers
                </h2>
                <div
                  class="MuiBox-root MuiBox-root"
                />
              </div>
            </div>
          </div>
          <div
            class="MuiPaper-root MuiPaper-elevation1 MuiPaper-rounded"
          >
            <div
              class="MuiBox-root MuiBox-root"
            />
          </div>
        </div>
        <div
          class="MuiBox-root MuiBox-root"
        >
          <div
            class="MuiPaper-root MuiPaper-elevation1 MuiPaper-rounded"
          >
            <div
              class="MuiBox-root MuiBox-root"
            >
              <div
                class="MuiBox-root MuiBox-root"
              >
                <div
                  class="MuiGrid-root makeStyles-sectionHeader makeStyles-sectionHeader MuiGrid-container MuiGrid-spacing-xs-2 MuiGrid-align-items-xs-center MuiGrid-justify-content-xs-space-between"
                >
                  <div
                    class="MuiGrid-root MuiGrid-item"
                  >
                    <div
                      class="MuiBox-root MuiBox-root"
                    >
                      <h3
                        class="MuiTypography-root makeStyles-sectionTitle makeStyles-sectionTitle MuiTypography-h3 MuiTypography-noWrap"
                      >
                        successful
                      </h3>
                      <div
                        class="MuiBox-root MuiBox-root"
                      />
                    </div>
                  </div>
                </div>
                <table
                  class="MuiTable-root makeStyles-table"
                >
                  <tbody
                    class="MuiTableBody-root"
                  >
                    <tr
                      class="MuiTableRow-root"
                    >
                      <th
                        class="MuiTableCell-root MuiTableCell-body makeStyles-metadataNameCell"
                        role="cell"
                        scope="row"
                      >
                        Status
                      </th>
                      <td
                        class="MuiTableCell-root MuiTableCell-body makeStyles-metadataCell"
                      >
                        <span
                          aria-describedby="container-state-message-successful"
                          class="MuiTypography-root makeStyles-statusLabel  MuiTypography-body1"
                          style="background-color: rgb(240, 240, 240); color: rgba(0, 0, 0, 0.87);"
                        >
                          Error
                        </span>
                      </td>
                    </tr>
                    <tr
                      class="MuiTableRow-root"
                    >
                      <th
                        class="MuiTableCell-root MuiTableCell-body makeStyles-metadataNameCell"
                        role="cell"
                        scope="row"
                      >
                        Restart Count
                      </th>
                      <td
                        class="MuiTableCell-root MuiTableCell-body makeStyles-metadataCell"
                      >
                        0
                      </td>
                    </tr>
                    <tr
                      class="MuiTableRow-root"
                    >
                      <th
                        class="MuiTableCell-root MuiTableCell-body makeStyles-metadataNameCell"
                        role="cell"
                        scope="row"
                      >
                        Container ID
                      </th>
                      <td
                        class="MuiTableCell-root MuiTableCell-body makeStyles-metadataCell"
                      >
                        <span
                          class="MuiTypography-root makeStyles-valueLabel MuiTypography-body1"
                        >
                          containerd://d64ce854c96f53b2aaa00a975d026ffe5d7b862370a95abe88f2c033e01ae843
                        </span>
                      </td>
                    </tr>
                    <tr
                      class="MuiTableRow-root"
                    >
                      <th
                        class="MuiTableCell-root MuiTableCell-body makeStyles-metadataNameCell"
                        role="cell"
                        scope="row"
                      >
                        Image Pull Policy
                      </th>
                      <td
                        class="MuiTableCell-root MuiTableCell-body makeStyles-metadataCell"
                      >
                        <span
                          class="MuiTypography-root makeStyles-valueLabel MuiTypography-body1"
                        >
                          IfNotPresent
                        </span>
                      </td>
                    </tr>
                    <tr
                      class="MuiTableRow-root"
                    >
                      <th
                        class="MuiTableCell-root MuiTableCell-body makeStyles-metadataNameCell"
                        role="cell"
                        scope="row"
                      >
                        Image
                      </th>
                      <td
                        class="MuiTableCell-root MuiTableCell-body makeStyles-metadataCell"
                      >
                        <p
                          class="MuiTypography-root MuiTypography-body1"
                        >
                          alpine:3.4
                        </p>
                        <p
                          class="MuiTypography-root makeStyles-imageID MuiTypography-body1"
                        >
                          <span
                            class="MuiTypography-root MuiTypography-body1"
                            style="font-weight: bold;"
                          >
                            ID:
                          </span>
                           
                          docker.io/library/alpine@sha256:b733d4a32c4da6a00a84df2ca32791bb03df95400243648d8c539e7b4cce329c
                        </p>
                      </td>
                    </tr>
                    <tr
                      class="MuiTableRow-root"
                    >
                      <th
                        class="MuiTableCell-root MuiTableCell-body makeStyles-metadataNameCell"
                        role="cell"
                        scope="row"
                      >
                        Command
                      </th>
                      <td
                        class="MuiTableCell-root MuiTableCell-body makeStyles-metadataCell"
                      >
                        <span
                          class="MuiTypography-root makeStyles-valueLabel MuiTypography-body1"
                        >
                          /bin/sh -c echo Succeeded
                        </span>
                      </td>
                    </tr>
                  </tbody>
                </table>
              </div>
            </div>
          </div>
        </div>
      </div>
    </div>
    <div
      class="MuiGrid-root MuiGrid-item MuiGrid-grid-xs-12"
    >
      <div
        class="MuiBox-root MuiBox-root"
      />
    </div>
    <div
      class="MuiGrid-root MuiGrid-item MuiGrid-grid-xs-12"
    >
      <div
        class="MuiBox-root MuiBox-root"
      >
        <div
          class="MuiBox-root MuiBox-root"
        >
          <div
            class="MuiGrid-root makeStyles-sectionHeader makeStyles-sectionHeader MuiGrid-container MuiGrid-spacing-xs-2 MuiGrid-align-items-xs-center MuiGrid-justify-content-xs-space-between"
          >
            <div
              class="MuiGrid-root MuiGrid-item"
            >
              <h2
                class="MuiTypography-root makeStyles-sectionTitle makeStyles-sectionTitle MuiTypography-h2 MuiTypography-noWrap"
              >
                Events
              </h2>
            </div>
          </div>
          <div
            class="MuiPaper-root MuiPaper-elevation1 MuiPaper-rounded"
          >
            <div
              class="MuiBox-root MuiBox-root"
            >
              <table
                class="MuiTable-root makeStyles-table"
              >
                <thead
                  class="MuiTableHead-root"
                >
                  <tr
                    class="MuiTableRow-root MuiTableRow-head"
                  >
                    <th
                      class="MuiTableCell-root MuiTableCell-head makeStyles-headerCell"
                      scope="col"
                    >
                      Type
                    </th>
                    <th
                      class="MuiTableCell-root MuiTableCell-head makeStyles-headerCell"
                      scope="col"
                    >
                      Reason
                    </th>
                    <th
                      class="MuiTableCell-root MuiTableCell-head makeStyles-headerCell"
                      scope="col"
                    >
                      From
                    </th>
                    <th
                      class="MuiTableCell-root MuiTableCell-head makeStyles-headerCell"
                      scope="col"
                    >
                      Message
                    </th>
                    <th
                      class="MuiTableCell-root MuiTableCell-head makeStyles-headerCell makeStyles-sortCell"
                      scope="col"
                    >
                      Age
                      <button
                        aria-label="sort swap"
                        class="MuiButtonBase-root MuiIconButton-root MuiIconButton-sizeSmall"
                        tabindex="0"
                        type="button"
                      >
                        <span
                          class="MuiIconButton-label"
                        >
                          <span />
                        </span>
                        <span
                          class="MuiTouchRipple-root"
                        />
                      </button>
                    </th>
                  </tr>
                </thead>
                <tbody
                  class="MuiTableBody-root"
                >
                  <tr
                    class="MuiTableRow-root"
                  >
                    <td
                      class="MuiTableCell-root MuiTableCell-body"
                    >
                      Normal
                    </td>
                    <td
                      class="MuiTableCell-root MuiTableCell-body"
                    >
                      Created
                    </td>
                    <td
                      class="MuiTableCell-root MuiTableCell-body"
                    >
                      kubelet
                    </td>
                    <td
                      class="MuiTableCell-root MuiTableCell-body"
                    >
                      Created
                    </td>
                    <td
                      class="MuiTableCell-root MuiTableCell-body"
                    >
                      <p
                        class="MuiTypography-root makeStyles-noWrap MuiTypography-body1"
                        title="2021-03-01T00:00:00.000Z"
                      >
                        3mo
                        <span />
                      </p>
                    </td>
                  </tr>
                </tbody>
              </table>
            </div>
          </div>
        </div>
      </div>
    </div>
  </div>
  ;
</div>
`;<|MERGE_RESOLUTION|>--- conflicted
+++ resolved
@@ -2537,7 +2537,6 @@
             <div
               class="MuiGrid-root MuiGrid-item"
             >
-<<<<<<< HEAD
               <h2
                 class="MuiTypography-root makeStyles-sectionTitle makeStyles-sectionTitle MuiTypography-h2 MuiTypography-noWrap"
               >
@@ -2701,12 +2700,6 @@
             <div
               class="MuiGrid-root MuiGrid-item"
             >
-              <h1
-                class="MuiTypography-root makeStyles-sectionTitle makeStyles-sectionTitle MuiTypography-h1 MuiTypography-noWrap"
-              >
-                Pod
-              </h1>
-=======
               <div
                 class="MuiBox-root MuiBox-root"
               >
@@ -2719,7 +2712,6 @@
                   class="MuiBox-root MuiBox-root"
                 />
               </div>
->>>>>>> 04241371
             </div>
             <div
               class="MuiGrid-root MuiGrid-item"
